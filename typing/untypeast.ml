--- conflicted
+++ resolved
@@ -154,14 +154,10 @@
         Pstr_type (rec_flag, List.map (sub.type_declaration sub) list)
     | Tstr_typext tyext ->
         Pstr_typext (sub.type_extension sub tyext)
-    | Tstr_exception ext ->
-<<<<<<< HEAD
-        Pstr_exception (sub.extension_constructor sub ext)
     | Tstr_effect ext ->
         Pstr_effect (sub.effect_constructor sub ext)
-=======
+    | Tstr_exception ext ->
         Pstr_exception (sub.type_exception sub ext)
->>>>>>> e37b5c07
     | Tstr_module mb ->
         Pstr_module (sub.module_binding sub mb)
     | Tstr_recmodule list ->
@@ -546,14 +542,10 @@
         Psig_type (rec_flag, List.map (sub.type_declaration sub) list)
     | Tsig_typext tyext ->
         Psig_typext (sub.type_extension sub tyext)
-    | Tsig_exception ext ->
-<<<<<<< HEAD
-        Psig_exception (sub.extension_constructor sub ext)
     | Tsig_effect ext ->
         Psig_effect (sub.effect_constructor sub ext)
-=======
+    | Tsig_exception ext ->
         Psig_exception (sub.type_exception sub ext)
->>>>>>> e37b5c07
     | Tsig_module md ->
         Psig_module (sub.module_declaration sub md)
     | Tsig_recmodule list ->
