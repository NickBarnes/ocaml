--- conflicted
+++ resolved
@@ -279,14 +279,10 @@
          arguments is always a memory load.  For simplicity, we
          just forget everything. *)
       {i with next = self#cse empty_numbering i.next}
-<<<<<<< HEAD
-  | Iop (Ialloc _) | Iop (Ipoll _) ->
-=======
   | Iop Iopaque ->
       (* Assume arbitrary side effects from Iopaque *)
       {i with next = self#cse empty_numbering i.next}
-  | Iop (Ialloc _) ->
->>>>>>> b720b583
+  | Iop (Ialloc _) | Iop (Ipoll _) ->
       (* For allocations, we must avoid extending the live range of a
          pseudoregister across the allocation if this pseudoreg
          is a derived heap pointer (a pointer into the heap that does
