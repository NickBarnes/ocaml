
cmm:
(data)
(data
 int 3063
 "camlTest_locations__1":
<<<<<<< HEAD
 addr "camlTest_locations__fib_82"
=======
 addr "camlTest_locations__fib_81"
>>>>>>> c20fc10a
 int 3)
(data int 1792 global "camlTest_locations" "camlTest_locations": int 1)
(data
 global "camlTest_locations__gc_roots"
 "camlTest_locations__gc_roots":
 addr "camlTest_locations"
 int 0)
<<<<<<< HEAD
(function camlTest_locations__fib_82 (n/83: val)
 (if (<a 3 n/83)
   (+
     (+ (app "camlTest_locations__fib_82" (+ n/83 -2) val)
       (app "camlTest_locations__fib_82" (+ n/83 -4) val))
=======
(function camlTest_locations__fib_81 (n: val)
 (if (<a 3 n)
   (+
     (+ (app "camlTest_locations__fib_81" (+ n -2) val)
       (app "camlTest_locations__fib_81" (+ n -4) val))
>>>>>>> c20fc10a
     -1)
   3))

(function camlTest_locations__entry ()
<<<<<<< HEAD
 (let clos/86 "camlTest_locations__1"
   (extcall "caml_initialize_field" "camlTest_locations" 0 clos/86 unit))
=======
 (let clos "camlTest_locations__1"
   (store val(root-init) "camlTest_locations" clos))
>>>>>>> c20fc10a
 1a)

(data)<|MERGE_RESOLUTION|>--- conflicted
+++ resolved
@@ -4,11 +4,7 @@
 (data
  int 3063
  "camlTest_locations__1":
-<<<<<<< HEAD
  addr "camlTest_locations__fib_82"
-=======
- addr "camlTest_locations__fib_81"
->>>>>>> c20fc10a
  int 3)
 (data int 1792 global "camlTest_locations" "camlTest_locations": int 1)
 (data
@@ -16,30 +12,17 @@
  "camlTest_locations__gc_roots":
  addr "camlTest_locations"
  int 0)
-<<<<<<< HEAD
-(function camlTest_locations__fib_82 (n/83: val)
- (if (<a 3 n/83)
-   (+
-     (+ (app "camlTest_locations__fib_82" (+ n/83 -2) val)
-       (app "camlTest_locations__fib_82" (+ n/83 -4) val))
-=======
-(function camlTest_locations__fib_81 (n: val)
+(function camlTest_locations__fib_82 (n: val)
  (if (<a 3 n)
    (+
-     (+ (app "camlTest_locations__fib_81" (+ n -2) val)
-       (app "camlTest_locations__fib_81" (+ n -4) val))
->>>>>>> c20fc10a
+     (+ (app "camlTest_locations__fib_82" (+ n -2) val)
+       (app "camlTest_locations__fib_82" (+ n -4) val))
      -1)
    3))
 
 (function camlTest_locations__entry ()
-<<<<<<< HEAD
- (let clos/86 "camlTest_locations__1"
-   (extcall "caml_initialize_field" "camlTest_locations" 0 clos/86 unit))
-=======
  (let clos "camlTest_locations__1"
-   (store val(root-init) "camlTest_locations" clos))
->>>>>>> c20fc10a
+   (extcall "caml_initialize_field" "camlTest_locations" 0 clos unit))
  1a)
 
 (data)