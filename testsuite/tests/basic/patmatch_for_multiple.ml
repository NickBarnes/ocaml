--- conflicted
+++ resolved
@@ -43,9 +43,6 @@
      with (5) 0)
    with (4 x/95) (seq (ignore x/95) 1)))
 - : bool = false
-<<<<<<< HEAD
-|}];;
-=======
 |}];;
 
 (* Regression test for #3780 *)
@@ -54,8 +51,7 @@
   | ((true, _) as _g)
   | ((false, _) as _g) -> ()
 [%%expect{|
-(function a/98[int] b/99 : int 0)
-(function a/98[int] b/99 : int 0)
+(function a/102[int] b/103 : int 0)
 - : bool -> 'a -> unit = <fun>
 |}];;
 
@@ -74,8 +70,7 @@
 | (false, _) as p -> p
 (* outside, trivial *)
 [%%expect {|
-(function a/102[int] b/103 (let (p/104 =a (makeblock 0 a/102 b/103)) p/104))
-(function a/102[int] b/103 (makeblock 0 a/102 b/103))
+(function a/106[int] b/107 (let (p/108 =a (makeblock 0 a/106 b/107)) p/108))
 - : bool -> 'a -> bool * 'a = <fun>
 |}]
 
@@ -84,8 +79,7 @@
 | ((false, _) as p) -> p
 (* inside, trivial *)
 [%%expect{|
-(function a/106[int] b/107 (let (p/108 =a (makeblock 0 a/106 b/107)) p/108))
-(function a/106[int] b/107 (makeblock 0 a/106 b/107))
+(function a/110[int] b/111 (let (p/112 =a (makeblock 0 a/110 b/111)) p/112))
 - : bool -> 'a -> bool * 'a = <fun>
 |}];;
 
@@ -94,11 +88,9 @@
 | (false as x, _) as p -> x, p
 (* outside, simple *)
 [%%expect {|
-(function a/112[int] b/113
-  (let (x/114 =a[int] a/112 p/115 =a (makeblock 0 a/112 b/113))
-    (makeblock 0 (int,*) x/114 p/115)))
-(function a/112[int] b/113
-  (makeblock 0 (int,*) a/112 (makeblock 0 a/112 b/113)))
+(function a/116[int] b/117
+  (let (x/118 =a[int] a/116 p/119 =a (makeblock 0 a/116 b/117))
+    (makeblock 0 (int,*) x/118 p/119)))
 - : bool -> 'a -> bool * (bool * 'a) = <fun>
 |}]
 
@@ -107,11 +99,9 @@
 | ((false as x, _) as p) -> x, p
 (* inside, simple *)
 [%%expect {|
-(function a/118[int] b/119
-  (let (x/120 =a[int] a/118 p/121 =a (makeblock 0 a/118 b/119))
-    (makeblock 0 (int,*) x/120 p/121)))
-(function a/118[int] b/119
-  (makeblock 0 (int,*) a/118 (makeblock 0 a/118 b/119)))
+(function a/122[int] b/123
+  (let (x/124 =a[int] a/122 p/125 =a (makeblock 0 a/122 b/123))
+    (makeblock 0 (int,*) x/124 p/125)))
 - : bool -> 'a -> bool * (bool * 'a) = <fun>
 |}]
 
@@ -120,15 +110,12 @@
 | (false, x) as p -> x, p
 (* outside, complex *)
 [%%expect{|
-(function a/128[int] b/129[int]
-  (if a/128
-    (let (x/130 =a[int] a/128 p/131 =a (makeblock 0 a/128 b/129))
-      (makeblock 0 (int,*) x/130 p/131))
-    (let (x/132 =a b/129 p/133 =a (makeblock 0 a/128 b/129))
-      (makeblock 0 (int,*) x/132 p/133))))
-(function a/128[int] b/129[int]
-  (if a/128 (makeblock 0 (int,*) a/128 (makeblock 0 a/128 b/129))
-    (makeblock 0 (int,*) b/129 (makeblock 0 a/128 b/129))))
+(function a/132[int] b/133[int]
+  (if a/132
+    (let (x/134 =a[int] a/132 p/135 =a (makeblock 0 a/132 b/133))
+      (makeblock 0 (int,*) x/134 p/135))
+    (let (x/136 =a b/133 p/137 =a (makeblock 0 a/132 b/133))
+      (makeblock 0 (int,*) x/136 p/137))))
 - : bool -> bool -> bool * (bool * bool) = <fun>
 |}]
 
@@ -138,19 +125,14 @@
   -> x, p
 (* inside, complex *)
 [%%expect{|
-(function a/134[int] b/135[int]
-  (catch
-    (if a/134
-      (let (x/142 =a[int] a/134 p/143 =a (makeblock 0 a/134 b/135))
-        (exit 10 x/142 p/143))
-      (let (x/140 =a b/135 p/141 =a (makeblock 0 a/134 b/135))
-        (exit 10 x/140 p/141)))
-   with (10 x/136[int] p/137) (makeblock 0 (int,*) x/136 p/137)))
-(function a/134[int] b/135[int]
-  (catch
-    (if a/134 (exit 10 a/134 (makeblock 0 a/134 b/135))
-      (exit 10 b/135 (makeblock 0 a/134 b/135)))
-   with (10 x/136[int] p/137) (makeblock 0 (int,*) x/136 p/137)))
+(function a/138[int] b/139[int]
+  (catch
+    (if a/138
+      (let (x/146 =a[int] a/138 p/147 =a (makeblock 0 a/138 b/139))
+        (exit 10 x/146 p/147))
+      (let (x/144 =a b/139 p/145 =a (makeblock 0 a/138 b/139))
+        (exit 10 x/144 p/145)))
+   with (10 x/140[int] p/141) (makeblock 0 (int,*) x/140 p/141)))
 - : bool -> bool -> bool * (bool * bool) = <fun>
 |}]
 
@@ -163,15 +145,12 @@
 | (false as x, _) as p -> x, p
 (* outside, onecase *)
 [%%expect {|
-(function a/144[int] b/145[int]
-  (if a/144
-    (let (x/146 =a[int] a/144 _p/147 =a (makeblock 0 a/144 b/145))
-      (makeblock 0 (int,*) x/146 [0: 1 1]))
-    (let (x/148 =a[int] a/144 p/149 =a (makeblock 0 a/144 b/145))
-      (makeblock 0 (int,*) x/148 p/149))))
-(function a/144[int] b/145[int]
-  (if a/144 (makeblock 0 (int,*) a/144 [0: 1 1])
-    (makeblock 0 (int,*) a/144 (makeblock 0 a/144 b/145))))
+(function a/148[int] b/149[int]
+  (if a/148
+    (let (x/150 =a[int] a/148 _p/151 =a (makeblock 0 a/148 b/149))
+      (makeblock 0 (int,*) x/150 [0: 1 1]))
+    (let (x/152 =a[int] a/148 p/153 =a (makeblock 0 a/148 b/149))
+      (makeblock 0 (int,*) x/152 p/153))))
 - : bool -> bool -> bool * (bool * bool) = <fun>
 |}]
 
@@ -180,17 +159,14 @@
 | ((false as x, _) as p) -> x, p
 (* inside, onecase *)
 [%%expect{|
-(function a/150[int] b/151
-  (let (x/152 =a[int] a/150 p/153 =a (makeblock 0 a/150 b/151))
-    (makeblock 0 (int,*) x/152 p/153)))
-(function a/150[int] b/151
-  (makeblock 0 (int,*) a/150 (makeblock 0 a/150 b/151)))
+(function a/154[int] b/155
+  (let (x/156 =a[int] a/154 p/157 =a (makeblock 0 a/154 b/155))
+    (makeblock 0 (int,*) x/156 p/157)))
 - : bool -> 'a -> bool * (bool * 'a) = <fun>
 |}]
 
 type 'a tuplist = Nil | Cons of ('a * 'a tuplist)
 [%%expect{|
-0
 0
 type 'a tuplist = Nil | Cons of ('a * 'a tuplist)
 |}]
@@ -201,14 +177,11 @@
 | (_, _) as p -> p
 (* outside, tuplist *)
 [%%expect {|
-(function a/163[int] b/164
-  (catch
-    (if a/163 (if b/164 (let (p/165 =a (field 0 b/164)) p/165) (exit 12))
+(function a/167[int] b/168
+  (catch
+    (if a/167 (if b/168 (let (p/169 =a (field_imm 0 b/168)) p/169) (exit 12))
       (exit 12))
-   with (12) (let (p/166 =a (makeblock 0 a/163 b/164)) p/166)))
-(function a/163[int] b/164
-  (catch (if a/163 (if b/164 (field 0 b/164) (exit 12)) (exit 12)) with (12)
-    (makeblock 0 a/163 b/164)))
+   with (12) (let (p/170 =a (makeblock 0 a/167 b/168)) p/170)))
 - : bool -> bool tuplist -> bool * bool tuplist = <fun>
 |}]
 
@@ -217,20 +190,14 @@
 | ((_, _) as p) -> p
 (* inside, tuplist *)
 [%%expect{|
-(function a/167[int] b/168
+(function a/171[int] b/172
   (catch
     (catch
-      (if a/167
-        (if b/168 (let (p/172 =a (field 0 b/168)) (exit 13 p/172)) (exit 14))
+      (if a/171
+        (if b/172 (let (p/176 =a (field_imm 0 b/172)) (exit 13 p/176))
+          (exit 14))
         (exit 14))
-     with (14) (let (p/171 =a (makeblock 0 a/167 b/168)) (exit 13 p/171)))
-   with (13 p/169) p/169))
-(function a/167[int] b/168
-  (catch
-    (catch
-      (if a/167 (if b/168 (exit 13 (field 0 b/168)) (exit 14)) (exit 14))
-     with (14) (exit 13 (makeblock 0 a/167 b/168)))
-   with (13 p/169) p/169))
+     with (14) (let (p/175 =a (makeblock 0 a/171 b/172)) (exit 13 p/175)))
+   with (13 p/173) p/173))
 - : bool -> bool tuplist -> bool * bool tuplist = <fun>
-|}]
->>>>>>> 8949e28f
+|}]