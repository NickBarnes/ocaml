--- conflicted
+++ resolved
@@ -38,32 +38,8 @@
   -I $(OTOPDIR)/byterun is_in_static_data.c simple_float_const.ml
 ARGS_static_float_array_flambda_opaque=\
   -I $(OTOPDIR)/byterun is_in_static_data.c -opaque simple_float_const_opaque.ml
-<<<<<<< HEAD
 
-CASES=fib tak quicksort quicksort2 soli \
-      arith checkbound tagged-fib tagged-integr tagged-quicksort tagged-tak \
-      catch-try catch-rec even-odd even-odd-spill pgcd
-ARGS_fib=-ccopt -DINT_INT -ccopt -DFUN=fib main.c
-ARGS_tak=-ccopt -DUNIT_INT -ccopt -DFUN=takmain main.c
-ARGS_quicksort=-ccopt -DSORT -ccopt -DFUN=quicksort main.c
-ARGS_quicksort2=-ccopt -DSORT -ccopt -DFUN=quicksort main.c
-ARGS_soli=-ccopt -DUNIT_INT -ccopt -DFUN=solitaire main.c
-ARGS_integr=-ccopt -DINT_FLOAT -ccopt -DFUN=test main.c
-ARGS_arith=mainarith.c
-ARGS_checkbound=-ccopt -DCHECKBOUND main.c
-ARGS_tagged-fib=-ccopt -DINT_INT -ccopt -DFUN=fib main.c
-ARGS_tagged-integr=-ccopt -DINT_FLOAT -ccopt -DFUN=test main.c
-ARGS_tagged-quicksort=-ccopt -DSORT -ccopt -DFUN=quicksort main.c
-ARGS_tagged-tak=-ccopt -DUNIT_INT -ccopt -DFUN=takmain main.c
 ARGS_staticalloc=-I $(OTOPDIR)/utils config.cmx
-ARGS_catch-try=-ccopt -DINT_INT -ccopt -DFUN=catch_exit main.c
-ARGS_catch-rec=-ccopt -DINT_INT -ccopt -DFUN=catch_fact main.c
-ARGS_even-odd=-ccopt -DINT_INT -ccopt -DFUN=is_even main.c
-ARGS_even-odd-spill=-ccopt -DINT_INT -ccopt -DFUN=is_even main.c
-ARGS_pgcd=-ccopt -DINT_INT -ccopt -DFUN=pgcd_30030 main.c
-=======
-ARGS_staticalloc=-I $(OTOPDIR)/utils config.cmx
->>>>>>> 8ba70ff1
 
 skips:
 	@for c in $(MLCASES) $(MLCASES_FLAMBDA) $(MLCASES_FLAMBDA_FLOAT); do \
@@ -82,13 +58,6 @@
 	   echo " => skipped"; \
 	 fi
 
-<<<<<<< HEAD
-one:
-	@$(OCAMLOPT) -I $(OTOPDIR)/byterun -o $(NAME).out $(ARGS_$(NAME)) $(NAME).$(O) $(ARCH).$(O) \
-	&& echo " => passed" || echo " => failed"
-
-=======
->>>>>>> 8ba70ff1
 clean: defaultclean
 
 include $(BASEDIR)/makefiles/Makefile.common
@@ -115,4 +84,4 @@
                   COND='$(FLAMBDA) && $(FLAT_FLOAT_ARRAY)'; \
         done
 
-promote:
+promote: