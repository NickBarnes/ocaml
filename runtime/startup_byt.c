/**************************************************************************/
/*                                                                        */
/*                                 OCaml                                  */
/*                                                                        */
/*          Xavier Leroy and Damien Doligez, INRIA Rocquencourt           */
/*                                                                        */
/*   Copyright 1996 Institut National de Recherche en Informatique et     */
/*     en Automatique.                                                    */
/*                                                                        */
/*   All rights reserved.  This file is distributed under the terms of    */
/*   the GNU Lesser General Public License version 2.1, with the          */
/*   special exception on linking described in the file LICENSE.          */
/*                                                                        */
/**************************************************************************/

#define CAML_INTERNALS

/* Start-up code */

#include <errno.h>
#include <stdio.h>
#include <stdlib.h>
#include <string.h>
#include <fcntl.h>
#include "caml/config.h"
#ifdef HAS_UNISTD
#include <unistd.h>
#endif
#ifdef _WIN32
#include <process.h>
#endif
#include "caml/alloc.h"
#include "caml/backtrace.h"
#include "caml/callback.h"
#include "caml/custom.h"
#include "caml/debugger.h"
#include "caml/domain_state.h"
#include "caml/dynlink.h"
#include "caml/eventlog.h"
#include "caml/exec.h"
#include "caml/fail.h"
#include "caml/fiber.h"
#include "caml/fix_code.h"
#include "caml/gc_ctrl.h"
#include "caml/instrtrace.h"
#include "caml/interp.h"
#include "caml/intext.h"
#include "caml/io.h"
#include "caml/memory.h"
#include "caml/minor_gc.h"
#include "caml/misc.h"
#include "caml/mlvalues.h"
#include "caml/osdeps.h"
#include "caml/startup_aux.h"
#include "caml/prims.h"
#include "caml/printexc.h"
#include "caml/reverse.h"
#include "caml/signals.h"
#include "caml/sys.h"
#include "caml/startup.h"
#include "caml/version.h"

#ifndef O_BINARY
#define O_BINARY 0
#endif

#ifndef SEEK_END
#define SEEK_END 2
#endif

static char magicstr[EXEC_MAGIC_LENGTH+1];
static int print_magic = 0;

/* Print the specified error message followed by an end-of-line and exit */
static void error(char *msg, ...)
{
  va_list ap;
  va_start(ap, msg);
  vfprintf (stderr, msg, ap);
  va_end(ap);
  fprintf(stderr, "\n");
  exit(127);
}

/* Read the trailer of a bytecode file */

static void fixup_endianness_trailer(uint32_t * p)
{
#ifndef ARCH_BIG_ENDIAN
  Reverse_32(p, p);
#endif
}

static int read_trailer(int fd, struct exec_trailer *trail)
{
  if (lseek(fd, (long) -TRAILER_SIZE, SEEK_END) == -1)
    return BAD_BYTECODE;
  if (read(fd, (char *) trail, TRAILER_SIZE) < TRAILER_SIZE)
    return BAD_BYTECODE;
  fixup_endianness_trailer(&trail->num_sections);
  memcpy(magicstr, trail->magic, EXEC_MAGIC_LENGTH);
  magicstr[EXEC_MAGIC_LENGTH] = 0;

  if (print_magic) {
    printf("%s\n", magicstr);
    exit(0);
  }
  return
    (strncmp(trail->magic, EXEC_MAGIC, sizeof(trail->magic)) == 0)
      ? 0 : WRONG_MAGIC;
}

enum caml_byte_program_mode caml_byte_program_mode = STANDARD;

int caml_attempt_open(char_os **name, struct exec_trailer *trail,
                      int do_open_script)
{
  char_os * truename;
  int fd;
  int err;
  char buf [2], * u8;

  truename = caml_search_exe_in_path(*name);
  u8 = caml_stat_strdup_of_os(truename);
  caml_gc_message(0x100, "Opening bytecode executable %s\n", u8);
  caml_stat_free(u8);
  fd = open_os(truename, O_RDONLY | O_BINARY);
  if (fd == -1) {
    caml_stat_free(truename);
    caml_gc_message(0x100, "Cannot open file\n");
    if (errno == EMFILE)
      return NO_FDS;
    else
      return FILE_NOT_FOUND;
  }
  if (!do_open_script) {
    err = read (fd, buf, 2);
    if (err < 2 || (buf [0] == '#' && buf [1] == '!')) {
      close(fd);
      caml_stat_free(truename);
      caml_gc_message(0x100, "Rejected #! script\n");
      return BAD_BYTECODE;
    }
  }
  err = read_trailer(fd, trail);
  if (err != 0) {
    close(fd);
    caml_stat_free(truename);
    caml_gc_message(0x100, "Not a bytecode executable\n");
    return err;
  }
  *name = truename;
  return fd;
}

/* Read the section descriptors */

void caml_read_section_descriptors(int fd, struct exec_trailer *trail)
{
  int toc_size, i;

  toc_size = trail->num_sections * 8;
  trail->section = caml_stat_alloc(toc_size);
  lseek(fd, - (long) (TRAILER_SIZE + toc_size), SEEK_END);
  if (read(fd, (char *) trail->section, toc_size) != toc_size)
    caml_fatal_error("cannot read section table");
  /* Fixup endianness of lengths */
  for (i = 0; i < trail->num_sections; i++)
    fixup_endianness_trailer(&(trail->section[i].len));
}

/* Position fd at the beginning of the section having the given name.
   Return the length of the section data in bytes, or -1 if no section
   found with that name. */

int32_t caml_seek_optional_section(int fd, struct exec_trailer *trail,
                                   char *name)
{
  long ofs;
  int i;

  ofs = TRAILER_SIZE + trail->num_sections * 8;
  for (i = trail->num_sections - 1; i >= 0; i--) {
    ofs += trail->section[i].len;
    if (strncmp(trail->section[i].name, name, 4) == 0) {
      lseek(fd, -ofs, SEEK_END);
      return trail->section[i].len;
    }
  }
  return -1;
}

/* Position fd at the beginning of the section having the given name.
   Return the length of the section data in bytes. */

int32_t caml_seek_section(int fd, struct exec_trailer *trail, char *name)
{
  int32_t len = caml_seek_optional_section(fd, trail, name);
  if (len == -1)
    caml_fatal_error("section `%s' is missing", name);
  return len;
}

/* Read and return the contents of the section having the given name.
   Add a terminating 0.  Return NULL if no such section. */

static char * read_section(int fd, struct exec_trailer *trail, char *name)
{
  int32_t len;
  char * data;

  len = caml_seek_optional_section(fd, trail, name);
  if (len == -1) return NULL;
  data = caml_stat_alloc(len + 1);
  if (read(fd, data, len) != len)
    caml_fatal_error("error reading section %s", name);
  data[len] = 0;
  return data;
}

#ifdef _WIN32

static char_os * read_section_to_os(int fd, struct exec_trailer *trail,
                                    char *name)
{
  int32_t len, wlen;
  char * data;
  wchar_t * wdata;

  len = caml_seek_optional_section(fd, trail, name);
  if (len == -1) return NULL;
  data = caml_stat_alloc(len + 1);
  if (read(fd, data, len) != len)
    caml_fatal_error("error reading section %s", name);
  data[len] = 0;
  wlen = win_multi_byte_to_wide_char(data, len, NULL, 0);
  wdata = caml_stat_alloc((wlen + 1)*sizeof(wchar_t));
  win_multi_byte_to_wide_char(data, len, wdata, wlen);
  wdata[wlen] = 0;
  caml_stat_free(data);
  return wdata;
}

#else

#define read_section_to_os read_section

#endif

#ifdef _WIN32
extern void caml_signal_thread(void * lpParam);
#endif

#if defined(_MSC_VER) && __STDC_SECURE_LIB__ >= 200411L

/* PR 4887: avoid crash box of windows runtime on some system calls */
extern void caml_install_invalid_parameter_handler();

#endif

/* Main entry point when loading code from a file */

CAMLexport void caml_main(char_os **argv)
{
  int fd, pos;
  struct exec_trailer trail;
  struct channel * chan;
  value res;
  char * req_prims;
  char_os * shared_lib_path, * shared_libs;
  char_os * exe_name, * proc_self_exe;

  CAML_INIT_DOMAIN_STATE;

  /* Determine options */
  caml_parse_ocamlrunparam();
  CAML_EVENTLOG_INIT();
#ifdef DEBUG
  caml_gc_message (-1, "### OCaml runtime: debug mode ###\n");
#endif
  if (!caml_startup_aux(/* pooling */ caml_params->cleanup_on_exit))
    return;

  caml_init_locale();
#if defined(_MSC_VER) && __STDC_SECURE_LIB__ >= 200411L
  caml_install_invalid_parameter_handler();
#endif
  caml_init_custom_operations();
  caml_ext_table_init(&caml_shared_libs_path, 8);

  /* Determine position of bytecode file */
  pos = 0;

  /* First, try argv[0] (when ocamlrun is called by a bytecode program) */
  exe_name = argv[0];
  fd = caml_attempt_open(&exe_name, &trail, 0);

  /* Little grasshopper wonders why we do that at all, since
     "The current executable is ocamlrun itself, it's never a bytecode
     program".  Little grasshopper "ocamlc -custom" in mind should keep.
     With -custom, we have an executable that is ocamlrun itself
     concatenated with the bytecode.  So, if the attempt with argv[0]
     failed, it is worth trying again with executable_name. */
  if (fd < 0 && (proc_self_exe = caml_executable_name()) != NULL) {
    exe_name = proc_self_exe;
    fd = caml_attempt_open(&exe_name, &trail, 0);
  }

  if (fd < 0) {
    pos = caml_parse_command_line(argv);
    if (argv[pos] == 0) {
      error("no bytecode file specified");
    }
    exe_name = argv[pos];
    fd = caml_attempt_open(&exe_name, &trail, 1);
    switch(fd) {
    case FILE_NOT_FOUND:
      error("cannot find file '%s'",
                       caml_stat_strdup_of_os(argv[pos]));
      break;
    case BAD_BYTECODE:
      error(
        "the file '%s' is not a bytecode executable file",
        caml_stat_strdup_of_os(exe_name));
      break;
    case WRONG_MAGIC:
      error(
        "the file '%s' has not the right magic number: "\
        "expected %s, got %s",
        caml_stat_strdup_of_os(exe_name),
        EXEC_MAGIC,
        magicstr);
      break;
    }
  }

  /* Read the table of contents (section descriptors) */
  caml_read_section_descriptors(fd, &trail);
  /* Initialize the abstract machine */
  caml_init_gc ();
  Caml_state->external_raise = NULL;
  if (caml_params->backtrace_enabled_init) caml_record_backtrace(Val_int(1));
  /* Initialize the interpreter */
  caml_interprete(NULL, 0);
  /* Initialize the debugger, if needed */
  caml_debugger_init();
  /* Load the code */
  caml_code_size = caml_seek_section(fd, &trail, "CODE");
  caml_load_code(fd, caml_code_size);
  caml_init_debug_info();
  /* Build the table of primitives */
  shared_lib_path = read_section_to_os(fd, &trail, "DLPT");
  shared_libs = read_section_to_os(fd, &trail, "DLLS");
  req_prims = read_section(fd, &trail, "PRIM");
  if (req_prims == NULL) caml_fatal_error("no PRIM section");
  caml_build_primitive_table(shared_lib_path, shared_libs, req_prims);
  caml_stat_free(shared_lib_path);
  caml_stat_free(shared_libs);
  caml_stat_free(req_prims);
  /* Load the globals */
  caml_seek_section(fd, &trail, "DATA");
  chan = caml_open_descriptor_in(fd);
  /* TODO: do we need multicore Lock here */
  caml_modify_root(caml_global_data, caml_input_val(chan));
  /* TODO: do we need multicore Unlock here */
  caml_close_channel(chan); /* this also closes fd */
  caml_stat_free(trail.section);
  /* Initialize system libraries */
  caml_sys_init(exe_name, argv + pos);
<<<<<<< HEAD
  /* ensure all globals are in major heap */
  caml_minor_collection();
=======
  /* Load debugging info, if b>=2 */
  caml_load_main_debug_info();
>>>>>>> 564a92e8
#ifdef _WIN32
  /* Start a thread to handle signals */
  if (caml_secure_getenv(T("CAMLSIGPIPE")))
    _beginthread(caml_signal_thread, 4096, NULL);
#endif
  /* Execute the program */
  caml_debugger(PROGRAM_START, Val_unit);
  res = caml_interprete(caml_start_code, caml_code_size);
  caml_maybe_print_stats(Val_unit);
  if (Is_exception_result(res)) {
    value exn = Extract_exception(res);
    if (caml_debugger_in_use) {
      Caml_state->current_stack->sp = &exn; /* The debugger needs the
                                               exception value.*/
      caml_debugger(UNCAUGHT_EXC, Val_unit);
    }
    caml_fatal_uncaught_exception(exn);
  }
}

/* Main entry point when code is linked in as initialized data */

CAMLexport value caml_startup_code_exn(
           code_t code, asize_t code_size,
           char *data, asize_t data_size,
           char *section_table, asize_t section_table_size,
           int pooling,
           char_os **argv)
{
  char_os * exe_name;

  CAML_INIT_DOMAIN_STATE;

  /* Determine options */
  caml_parse_ocamlrunparam();
  CAML_EVENTLOG_INIT();
#ifdef DEBUG
  caml_gc_message (-1, "### OCaml runtime: debug mode ###\n");
#endif
  if (caml_params->cleanup_on_exit)
    pooling = 1;
  if (!caml_startup_aux(pooling))
    return Val_unit;

  caml_init_locale();
#if defined(_MSC_VER) && __STDC_SECURE_LIB__ >= 200411L
  caml_install_invalid_parameter_handler();
#endif
  caml_init_custom_operations();

  /* Initialize the abstract machine */
  caml_init_gc ();
  exe_name = caml_executable_name();
  if (exe_name == NULL) exe_name = caml_search_exe_in_path(argv[0]);
  Caml_state->external_raise = NULL;
  caml_sys_init(exe_name, argv);
  if (caml_params->backtrace_enabled_init) caml_record_backtrace(Val_int(1));
  Caml_state->external_raise = NULL;
  /* Initialize the interpreter */
  caml_interprete(NULL, 0);
  /* Initialize the debugger, if needed */
  caml_debugger_init();
  /* Load the code */
  caml_start_code = code;
  caml_code_size = code_size;
  caml_init_code_fragments();
  caml_init_debug_info();
#ifdef THREADED_CODE
  caml_thread_code(caml_start_code, code_size);
#endif
  /* Use the builtin table of primitives */
  caml_build_primitive_table_builtin();
  /* Load the globals */
  caml_modify_root(caml_global_data, caml_input_value_from_block(data, data_size));
  caml_minor_collection(); /* ensure all globals are in major heap */
  /* Record the sections (for caml_get_section_table in meta.c) */
<<<<<<< HEAD
  caml_init_section_table(section_table, section_table_size);
=======
  caml_section_table = section_table;
  caml_section_table_size = section_table_size;
  /* Initialize system libraries */
  caml_sys_init(exe_name, argv);
  /* Load debugging info, if b>=2 */
  caml_load_main_debug_info();
>>>>>>> 564a92e8
  /* Execute the program */
  caml_debugger(PROGRAM_START, Val_unit);
  return caml_interprete(caml_start_code, caml_code_size);
}

CAMLexport void caml_startup_code(
           code_t code, asize_t code_size,
           char *data, asize_t data_size,
           char *section_table, asize_t section_table_size,
           int pooling,
           char_os **argv)
{
  value res;

  res = caml_startup_code_exn(code, code_size, data, data_size,
                              section_table, section_table_size,
                              pooling, argv);
  if (Is_exception_result(res)) {
    value exn = Extract_exception(res);
    if (caml_debugger_in_use) {
      Caml_state->current_stack->sp = &exn; /* The debugger needs the
                                               exception value.*/
      caml_debugger(UNCAUGHT_EXC, Val_unit);
    }
    caml_fatal_uncaught_exception(exn);
  }
}<|MERGE_RESOLUTION|>--- conflicted
+++ resolved
@@ -339,7 +339,7 @@
   /* Initialize the abstract machine */
   caml_init_gc ();
   Caml_state->external_raise = NULL;
-  if (caml_params->backtrace_enabled_init) caml_record_backtrace(Val_int(1));
+  if (caml_params->backtrace_enabled) caml_record_backtrace(Val_int(1));
   /* Initialize the interpreter */
   caml_interprete(NULL, 0);
   /* Initialize the debugger, if needed */
@@ -367,13 +367,10 @@
   caml_stat_free(trail.section);
   /* Initialize system libraries */
   caml_sys_init(exe_name, argv + pos);
-<<<<<<< HEAD
+  /* Load debugging info, if b>=2 */
+  caml_load_main_debug_info();
   /* ensure all globals are in major heap */
   caml_minor_collection();
-=======
-  /* Load debugging info, if b>=2 */
-  caml_load_main_debug_info();
->>>>>>> 564a92e8
 #ifdef _WIN32
   /* Start a thread to handle signals */
   if (caml_secure_getenv(T("CAMLSIGPIPE")))
@@ -430,7 +427,8 @@
   if (exe_name == NULL) exe_name = caml_search_exe_in_path(argv[0]);
   Caml_state->external_raise = NULL;
   caml_sys_init(exe_name, argv);
-  if (caml_params->backtrace_enabled_init) caml_record_backtrace(Val_int(1));
+  /* Load debugging info, if b>=2 */
+  caml_load_main_debug_info();
   Caml_state->external_raise = NULL;
   /* Initialize the interpreter */
   caml_interprete(NULL, 0);
@@ -450,16 +448,7 @@
   caml_modify_root(caml_global_data, caml_input_value_from_block(data, data_size));
   caml_minor_collection(); /* ensure all globals are in major heap */
   /* Record the sections (for caml_get_section_table in meta.c) */
-<<<<<<< HEAD
   caml_init_section_table(section_table, section_table_size);
-=======
-  caml_section_table = section_table;
-  caml_section_table_size = section_table_size;
-  /* Initialize system libraries */
-  caml_sys_init(exe_name, argv);
-  /* Load debugging info, if b>=2 */
-  caml_load_main_debug_info();
->>>>>>> 564a92e8
   /* Execute the program */
   caml_debugger(PROGRAM_START, Val_unit);
   return caml_interprete(caml_start_code, caml_code_size);
