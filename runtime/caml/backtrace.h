/**************************************************************************/
/*                                                                        */
/*                                 OCaml                                  */
/*                                                                        */
/*             Xavier Leroy, projet Cristal, INRIA Rocquencourt           */
/*                                                                        */
/*   Copyright 2001 Institut National de Recherche en Informatique et     */
/*     en Automatique.                                                    */
/*                                                                        */
/*   All rights reserved.  This file is distributed under the terms of    */
/*   the GNU Lesser General Public License version 2.1, with the          */
/*   special exception on linking described in the file LICENSE.          */
/*                                                                        */
/**************************************************************************/

#ifndef CAML_BACKTRACE_H
#define CAML_BACKTRACE_H

#ifdef CAML_INTERNALS

#include "mlvalues.h"
#include "exec.h"

/* Runtime support for backtrace generation.
 *
 * It has two kind of users:
 * - high-level API to capture and decode backtraces;
 * - low-level runtime routines, to introspect machine state and determine
 *   whether a backtrace should be generated when using "raise".
 *
 * Backtrace generation is split in multiple steps.
 * The lowest-level one, done by [backtrace_byt.c] and
 * [backtrace_nat.c] just fills the [Caml_state->backtrace_buffer]
 * variable each time a frame is unwinded.
 * At that point, we don't know whether the backtrace will be useful or not so
 * this code should be as fast as possible.
 *
 * If the backtrace happens to be useful, later passes will read
 * [Caml_state->backtrace_buffer] and turn it into a [raw_backtrace] and then a
 * [backtrace].
 * This is done in [backtrace.c] and [stdlib/printexc.ml].
 *
 * Content of buffers
 * ------------------
 *
 * [Caml_state->backtrace_buffer] (really cheap)
 *   Backend and process image dependent, abstracted by C-type backtrace_slot.
 * [raw_backtrace] (cheap)
 *   OCaml values of abstract type [Printexc.raw_backtrace_slot],
 *   still backend and process image dependent (unsafe to marshal).
 * [backtrace] (more expensive)
 *   OCaml values of algebraic data-type [Printexc.backtrace_slot]
 *
 * [Caml_state->backtrace_active] is non zero iff backtraces are recorded.
 * This variable must be changed with [caml_record_backtrace].
 *
 * The [Caml_state->backtrace_buffer] and [Caml_state->backtrace_last_exn]
 * variables are valid only if [Caml_state->backtrace_active != 0].
 *
 * They are part of the state specific to each thread, and threading libraries
 * are responsible for copying them on context switch.
 * See [otherlibs/systhreads/st_stubs.c].
 *
 *
 * [Caml_state->backtrace_buffer] is filled by runtime when unwinding stack. It
 * is an array ranging from [0] to [Caml_state->backtrace_pos - 1].
 * [Caml_state->backtrace_pos] is always zero if
 * [!Caml_state->backtrace_active].
 *
 * Its maximum size is determined by [BACKTRACE_BUFFER_SIZE] from
 * [backtrace_prim.h], but this shouldn't affect users.
 *
 * [Caml_state->backtrace_last_exn] stores the last exception value that was
 * raised, iff [Caml_state->backtrace_active != 0]. It is tested for equality
 * to determine whether a raise is a re-raise of the same exception.
 *
 * FIXME: this shouldn't matter anymore. Since OCaml 4.02, non-parameterized
 * exceptions are constant, so physical equality is no longer appropriate.
 * raise and re-raise are distinguished by:
<<<<<<< HEAD
 * - passing reraise = 1 to [Caml_state->stash_backtrace] (see below) in the
 *   bytecode interpreter;
 * - directly resetting [Caml_state->backtrace_pos] to 0 in native runtimes for
 *   raise.
=======
 * - passing reraise = 1 to [caml_stash_backtrace] (see below) in the bytecode
 *   interpreter;
 * - directly resetting [Caml_state->backtrace_pos] to 0 in native
     runtimes for raise.
>>>>>>> d01f0b7d
 */

/* [Caml_state->record_backtrace] toggle backtrace recording on and off. This
 * function can be called at runtime by user-code, or during initialization if
 * backtraces were requested.
 *
 * It might be called before GC initialization, so it shouldn't do OCaml
 * allocation.
 */
CAMLprim value caml_record_backtrace(value vflag);


#ifndef NATIVE_CODE

/* Path to the file containing debug information, if any, or NULL. */
CAMLextern char_os * caml_cds_file;

/* Primitive called _only_ by runtime to record unwinded frames to
 * backtrace.  A similar primitive exists for native code, but with a
 * different prototype. */
extern void caml_stash_backtrace(value exn, code_t pc, value * sp, int reraise);

#endif


/* Default (C-level) printer for backtraces.  It is called if an
 * exception causes a termination of the program or of a thread.
 *
 * [Printexc] provide a higher-level printer mimicking its output but making
 * use of registered exception printers, and is used when possible in place of
 * this function after [Printexc] initialization.
 */
CAMLextern void caml_print_exception_backtrace(void);

void caml_init_backtrace(void);
CAMLexport void caml_init_debug_info(void);

#endif /* CAML_INTERNALS */

#endif /* CAML_BACKTRACE_H */<|MERGE_RESOLUTION|>--- conflicted
+++ resolved
@@ -77,17 +77,10 @@
  * FIXME: this shouldn't matter anymore. Since OCaml 4.02, non-parameterized
  * exceptions are constant, so physical equality is no longer appropriate.
  * raise and re-raise are distinguished by:
-<<<<<<< HEAD
  * - passing reraise = 1 to [Caml_state->stash_backtrace] (see below) in the
  *   bytecode interpreter;
  * - directly resetting [Caml_state->backtrace_pos] to 0 in native runtimes for
  *   raise.
-=======
- * - passing reraise = 1 to [caml_stash_backtrace] (see below) in the bytecode
- *   interpreter;
- * - directly resetting [Caml_state->backtrace_pos] to 0 in native
-     runtimes for raise.
->>>>>>> d01f0b7d
  */
 
 /* [Caml_state->record_backtrace] toggle backtrace recording on and off. This
