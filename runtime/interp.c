/**************************************************************************/
/*                                                                        */
/*                                 OCaml                                  */
/*                                                                        */
/*             Xavier Leroy, projet Cristal, INRIA Rocquencourt           */
/*                                                                        */
/*   Copyright 1996 Institut National de Recherche en Informatique et     */
/*     en Automatique.                                                    */
/*                                                                        */
/*   All rights reserved.  This file is distributed under the terms of    */
/*   the GNU Lesser General Public License version 2.1, with the          */
/*   special exception on linking described in the file LICENSE.          */
/*                                                                        */
/**************************************************************************/

#define CAML_INTERNALS

/* The bytecode interpreter */
#include <stdio.h>
#include "caml/alloc.h"
#include "caml/backtrace.h"
#include "caml/callback.h"
#include "caml/debugger.h"
#include "caml/fail.h"
#include "caml/fix_code.h"
#include "caml/instrtrace.h"
#include "caml/instruct.h"
#include "caml/interp.h"
#include "caml/major_gc.h"
#include "caml/memory.h"
#include "caml/misc.h"
#include "caml/mlvalues.h"
#include "caml/prims.h"
#include "caml/signals.h"
#include "caml/fiber.h"
#include "caml/domain.h"
#include "caml/globroots.h"
#include "caml/startup.h"
#include "caml/startup_aux.h"

/* Registers for the abstract machine:
        pc         the code pointer
        sp         the stack pointer (grows downward)
        accu       the accumulator
        env        heap-allocated environment
        Caml_state->trap_sp_off offset to the current trap frame
        extra_args number of extra arguments provided by the caller

sp is a local copy of the global variable Caml_state->extern_sp. */

/* Instruction decoding */

#ifdef THREADED_CODE
#  define Instruct(name) lbl_##name
#  if defined(ARCH_SIXTYFOUR) && !defined(ARCH_CODE32)
#    define Jumptbl_base ((char *) &&lbl_ACC0)
#  else
#    define Jumptbl_base ((char *) 0)
#    define jumptbl_base ((char *) 0)
#  endif
#  ifdef DEBUG
#    define Next goto next_instr
#  else
#    define Next goto *(void *)(jumptbl_base + *pc++)
#  endif
#else
#  define Instruct(name) case name
#  define Next break
#endif

/* GC interface */

#undef Alloc_small_origin
// Do call asynchronous callbacks from allocation functions
#define Alloc_small_origin CAML_FROM_CAML
#define Setup_for_gc \
  { sp -= 2; sp[0] = accu; sp[1] = env; domain_state->current_stack->sp = sp; }
#define Restore_after_gc \
<<<<<<< HEAD
  { sp = domain_state->current_stack->sp; accu = sp[0]; env = sp[1]; sp += 2; }
#define Enter_gc \
  { Setup_for_gc; caml_handle_gc_interrupt(); Restore_after_gc; }
=======
  { sp = Caml_state->extern_sp; accu = sp[0]; env = sp[1]; sp += 2; }
>>>>>>> 780f1758

/* We store [pc+1] in the stack so that, in case of an exception, the
   first backtrace slot points to the event following the C call
   instruction. */
#define Setup_for_c_call \
  { sp -= 2; sp[0] = env; sp[1] = Val_pc(pc + 1); domain_state->current_stack->sp = sp; }
#define Restore_after_c_call \
  { sp = domain_state->current_stack->sp; env = *sp; sp += 2; }

/* For VM threads purposes, an event frame must look like accu + a
   C_CALL frame + a RETURN 1 frame.
   TODO: now that VM threads are gone, we could get rid of that. But
   we need to make sure that this is not used elsewhere. */
#define Setup_for_event \
  { sp -= 6; \
    sp[0] = accu; /* accu */ \
    sp[1] = Val_unit; /* C_CALL frame: dummy environment */ \
    sp[2] = Val_unit; /* RETURN frame: dummy local 0 */ \
    sp[3] = Val_pc(pc); /* RETURN frame: saved return address */  \
    sp[4] = env; /* RETURN frame: saved environment */ \
    sp[5] = Val_long(extra_args); /* RETURN frame: saved extra args */ \
    domain_state->current_stack->sp = sp; }
#define Restore_after_event \
  { sp = domain_state->current_stack->sp; accu = sp[0]; \
    pc = Pc_val(sp[3]); env = sp[4]; extra_args = Long_val(sp[5]); \
    sp += 6; }

/* Debugger interface */

#define Setup_for_debugger \
   { sp -= 4; \
     sp[0] = accu; sp[1] = (value)(pc - 1); \
     sp[2] = env; sp[3] = Val_long(extra_args); \
<<<<<<< HEAD
     domain_state->current_stack->sp = sp; }
#define Restore_after_debugger { sp += 4; }
=======
     Caml_state->extern_sp = sp; }
#define Restore_after_debugger \
   { CAMLassert(sp == Caml_state->extern_sp); \
     CAMLassert(sp[0] == accu); \
     CAMLassert(sp[2] == env); \
     sp += 4; }
>>>>>>> 780f1758

#ifdef THREADED_CODE
#define Restart_curr_instr \
  goto *((void*)(jumptbl_base + caml_debugger_saved_instruction(pc - 1)))
#else
#define Restart_curr_instr \
  curr_instr = caml_debugger_saved_instruction(pc - 1); \
  goto dispatch_instr
#endif


/* Initialising fields of objects just allocated with Alloc_small */
#define Init_field(o, i, x) Op_val(o)[i] = (x)

/* Inlined read barrier for interpreter loop.
   Does 'accu = accu[i]' */
#define Accu_field(i) do {                    \
    int idx = (i);                            \
    value field_contents = Op_val(accu)[idx]; \
    accu = field_contents;                    \
  } while (0)

#define Check_trap_barrier \
  if (domain_state->trap_sp_off >= domain_state->trap_barrier_off) \
      caml_debugger(TRAP_BARRIER, Val_unit)

/* Register optimization.
   Some compilers underestimate the use of the local variables representing
   the abstract machine registers, and don't put them in hardware registers,
   which slows down the interpreter considerably.
   For GCC, I have hand-assigned hardware registers for several architectures.
*/

#if defined(__GNUC__) && !defined(DEBUG) && !defined(__INTEL_COMPILER) \
    && !defined(__llvm__)
#ifdef __mips__
#define PC_REG asm("$16")
#define SP_REG asm("$17")
#define ACCU_REG asm("$18")
#endif
#ifdef __sparc__
#define PC_REG asm("%l0")
#define SP_REG asm("%l1")
#define ACCU_REG asm("%l2")
#endif
#ifdef __alpha__
#ifdef __CRAY__
#define PC_REG asm("r9")
#define SP_REG asm("r10")
#define ACCU_REG asm("r11")
#define JUMPTBL_BASE_REG asm("r12")
#else
#define PC_REG asm("$9")
#define SP_REG asm("$10")
#define ACCU_REG asm("$11")
#define JUMPTBL_BASE_REG asm("$12")
#endif
#endif
#ifdef __i386__
#define PC_REG asm("%esi")
#define SP_REG asm("%edi")
#define ACCU_REG
#endif
#if defined(__ppc__) || defined(__ppc64__)
#define PC_REG asm("26")
#define SP_REG asm("27")
#define ACCU_REG asm("28")
#endif
#ifdef __hppa__
#define PC_REG asm("%r18")
#define SP_REG asm("%r17")
#define ACCU_REG asm("%r16")
#endif
#ifdef __mc68000__
#define PC_REG asm("a5")
#define SP_REG asm("a4")
#define ACCU_REG asm("d7")
#endif
/* PR#4953: these specific registers not available in Thumb mode */
#if defined (__arm__) && !defined(__thumb__)
#define PC_REG asm("r6")
#define SP_REG asm("r8")
#define ACCU_REG asm("r7")
#endif
#ifdef __ia64__
#define PC_REG asm("36")
#define SP_REG asm("37")
#define ACCU_REG asm("38")
#define JUMPTBL_BASE_REG asm("39")
#endif
#ifdef __x86_64__
#define PC_REG asm("%r15")
#define SP_REG asm("%r14")
#define ACCU_REG asm("%r13")
#endif
#ifdef __aarch64__
#define PC_REG asm("%x19")
#define SP_REG asm("%x20")
#define ACCU_REG asm("%x21")
#define JUMPTBL_BASE_REG asm("%x22")
#endif
#endif

#ifdef DEBUG
static __thread intnat caml_bcodcount;
#endif

static caml_root raise_unhandled;

/* The interpreter itself */
value caml_interprete(code_t prog, asize_t prog_size)
{
#ifdef PC_REG
  register code_t pc PC_REG;
  register value * sp SP_REG;
  register value accu ACCU_REG;
#else
  register code_t pc;
  register value * sp;
  register value accu;
#endif
#if defined(THREADED_CODE) && defined(ARCH_SIXTYFOUR) && !defined(ARCH_CODE32)
#ifdef JUMPTBL_BASE_REG
  register char * jumptbl_base JUMPTBL_BASE_REG;
#else
  register char * jumptbl_base;
#endif
#endif
  value env;
  intnat extra_args;
  struct caml_exception_context * initial_external_raise;
  int initial_stack_words;
  intnat initial_trap_sp_off;
  volatile value raise_exn_bucket = Val_unit;
  struct longjmp_buffer raise_buf;
  caml_domain_state* domain_state = Caml_state;
  struct caml_exception_context exception_ctx =
    { &raise_buf, domain_state->local_roots, &raise_exn_bucket};
#ifndef THREADED_CODE
  opcode_t curr_instr;
#endif

#ifdef THREADED_CODE
  static void * jumptable[] = {
#    include "caml/jumptbl.h"
  };
#endif

  if (prog == NULL) {           /* Interpreter is initializing */
    static opcode_t raise_unhandled_code[] = { ACC, 0, RAISE };
#ifdef THREADED_CODE
    caml_instr_table = (char **) jumptable;
    caml_instr_base = Jumptbl_base;
    caml_thread_code(raise_unhandled_code,
                     sizeof(raise_unhandled_code));
#endif
    value raise_unhandled_closure =
      caml_alloc_1(Closure_tag,
                   Val_bytecode(raise_unhandled_code));
    raise_unhandled = caml_create_root(raise_unhandled_closure);
    caml_global_data = caml_create_root(Val_unit);
    caml_init_callbacks();
    return Val_unit;
  }

#if defined(THREADED_CODE) && defined(ARCH_SIXTYFOUR) && !defined(ARCH_CODE32)
  jumptbl_base = Jumptbl_base;
#endif
  initial_trap_sp_off = domain_state->trap_sp_off;
  initial_stack_words = Stack_high(domain_state->current_stack) - domain_state->current_stack->sp;
  initial_external_raise = domain_state->external_raise;
  caml_incr_callback_depth ();

  if (sigsetjmp(raise_buf.buf, 0)) {
    /* no non-volatile local variables read here */
    sp = domain_state->current_stack->sp;
    accu = raise_exn_bucket;

    Check_trap_barrier;
    if (domain_state->backtrace_active) {
         /* pc has already been pushed on the stack when calling the C
         function that raised the exception. No need to push it again
         here. */
      caml_stash_backtrace(accu, sp, 0);
    }
    goto raise_notrace;
  }
  domain_state->external_raise = &exception_ctx;

  domain_state->trap_sp_off = 1;

  sp = domain_state->current_stack->sp;
  pc = prog;
  extra_args = 0;
  env = Atom(0);
  accu = Val_int(0);


#ifdef THREADED_CODE
#ifdef DEBUG
 next_instr:
  if (caml_icount-- == 0) caml_stop_here ();
  Assert(Stack_base(domain_state->current_stack) <= sp &&
         sp <= Stack_high(domain_state->current_stack));
#endif
  goto *(void *)(jumptbl_base + *pc++); /* Jump to the first instruction */
#else
  while(1) {
#ifdef DEBUG

    caml_bcodcount++;
    if (caml_icount-- == 0) caml_stop_here ();
    if (caml_params->trace_level>1) printf("\n##%ld\n", caml_bcodcount);
    if (caml_params->trace_level) caml_disasm_instr(pc);
    if (caml_params->trace_level>1) {
      printf("env=");
      caml_trace_value_file(env,prog,prog_size,stdout);
      putchar('\n');
      caml_trace_accu_sp_file(accu,sp,prog,prog_size,stdout);
      fflush(stdout);
    };
    Assert(Stack_base(domain_state->current_stack) <= sp &&
           sp <= Stack_high(domain_state->current_stack));

#endif
    curr_instr = *pc++;

  dispatch_instr:
    switch(curr_instr) {
#endif

/* Basic stack operations */

    Instruct(ACC0):
      accu = sp[0]; Next;
    Instruct(ACC1):
      accu = sp[1]; Next;
    Instruct(ACC2):
      accu = sp[2]; Next;
    Instruct(ACC3):
      accu = sp[3]; Next;
    Instruct(ACC4):
      accu = sp[4]; Next;
    Instruct(ACC5):
      accu = sp[5]; Next;
    Instruct(ACC6):
      accu = sp[6]; Next;
    Instruct(ACC7):
      accu = sp[7]; Next;

    Instruct(PUSH): Instruct(PUSHACC0):
      *--sp = accu; Next;
    Instruct(PUSHACC1):
      *--sp = accu; accu = sp[1]; Next;
    Instruct(PUSHACC2):
      *--sp = accu; accu = sp[2]; Next;
    Instruct(PUSHACC3):
      *--sp = accu; accu = sp[3]; Next;
    Instruct(PUSHACC4):
      *--sp = accu; accu = sp[4]; Next;
    Instruct(PUSHACC5):
      *--sp = accu; accu = sp[5]; Next;
    Instruct(PUSHACC6):
      *--sp = accu; accu = sp[6]; Next;
    Instruct(PUSHACC7):
      *--sp = accu; accu = sp[7]; Next;

    Instruct(PUSHACC):
      *--sp = accu;
      /* Fallthrough */
    Instruct(ACC):
      accu = sp[*pc++];
      Next;

    Instruct(POP):
      sp += *pc++;
      Next;
    Instruct(ASSIGN):
      sp[*pc++] = accu;
      accu = Val_unit;
      Next;

/* Access in heap-allocated environment */

    Instruct(ENVACC1):
      accu = Field(env, 1); Next;
    Instruct(ENVACC2):
      accu = Field(env, 2); Next;
    Instruct(ENVACC3):
      accu = Field(env, 3); Next;
    Instruct(ENVACC4):
      accu = Field(env, 4); Next;

    Instruct(PUSHENVACC1):
      *--sp = accu; accu = Field(env, 1); Next;
    Instruct(PUSHENVACC2):
      *--sp = accu; accu = Field(env, 2); Next;
    Instruct(PUSHENVACC3):
      *--sp = accu; accu = Field(env, 3); Next;
    Instruct(PUSHENVACC4):
      *--sp = accu; accu = Field(env, 4); Next;

    Instruct(PUSHENVACC):
      *--sp = accu;
      /* Fallthrough */
    Instruct(ENVACC):
      accu = Field(env, *pc++);
      Next;

/* Function application */

    Instruct(PUSH_RETADDR): {
      sp -= 3;
      sp[0] = Val_pc(pc + *pc);
      sp[1] = env;
      sp[2] = Val_long(extra_args);
      pc++;
      Next;
    }
    Instruct(APPLY): {
      extra_args = *pc - 1;
      pc = Code_val(accu);
      env = accu;
      goto check_stacks;
    }
    Instruct(APPLY1): {
      value arg1 = sp[0];
      sp -= 3;
      sp[0] = arg1;
      sp[1] = Val_pc(pc);
      sp[2] = env;
      sp[3] = Val_long(extra_args);
      pc = Code_val(accu);
      env = accu;
      extra_args = 0;
      goto check_stacks;
    }
    Instruct(APPLY2): {
      value arg1 = sp[0];
      value arg2 = sp[1];
      sp -= 3;
      sp[0] = arg1;
      sp[1] = arg2;
      sp[2] = Val_pc(pc);
      sp[3] = env;
      sp[4] = Val_long(extra_args);
      pc = Code_val(accu);
      env = accu;
      extra_args = 1;
      goto check_stacks;
    }
    Instruct(APPLY3): {
      value arg1 = sp[0];
      value arg2 = sp[1];
      value arg3 = sp[2];
      sp -= 3;
      sp[0] = arg1;
      sp[1] = arg2;
      sp[2] = arg3;
      sp[3] = Val_pc(pc);
      sp[4] = env;
      sp[5] = Val_long(extra_args);
      pc = Code_val(accu);
      env = accu;
      extra_args = 2;
      goto check_stacks;
    }

    Instruct(APPTERM): {
      int nargs = *pc++;
      int slotsize = *pc;
      value * newsp;
      int i;
      /* Slide the nargs bottom words of the current frame to the top
         of the frame, and discard the remainder of the frame */
      newsp = sp + slotsize - nargs;
      for (i = nargs - 1; i >= 0; i--) newsp[i] = sp[i];
      sp = newsp;
      pc = Code_val(accu);
      env = accu;
      extra_args += nargs - 1;
      goto check_stacks;
    }
    Instruct(APPTERM1): {
      value arg1 = sp[0];
      sp = sp + *pc - 1;
      sp[0] = arg1;
      pc = Code_val(accu);
      env = accu;
      goto check_stacks;
    }
    Instruct(APPTERM2): {
      value arg1 = sp[0];
      value arg2 = sp[1];
      sp = sp + *pc - 2;
      sp[0] = arg1;
      sp[1] = arg2;
      pc = Code_val(accu);
      env = accu;
      extra_args += 1;
      goto check_stacks;
    }
    Instruct(APPTERM3): {
      value arg1 = sp[0];
      value arg2 = sp[1];
      value arg3 = sp[2];
      sp = sp + *pc - 3;
      sp[0] = arg1;
      sp[1] = arg2;
      sp[2] = arg3;
      pc = Code_val(accu);
      env = accu;
      extra_args += 2;
      goto check_stacks;
    }

    Instruct(RETURN): {
      sp += *pc++;
      if (extra_args > 0) {
        extra_args--;
        pc = Code_val(accu);
        env = accu;
        Next;
      } else {
        goto do_return;
      }
    }

    do_return:
      if (sp == Stack_high(domain_state->current_stack)) {
        /* return to parent stack */
        struct stack_info* old_stack = domain_state->current_stack;
        struct stack_info* parent_stack = Stack_parent(old_stack);
        value hval = Stack_handle_value(old_stack);
        Assert(parent_stack != NULL);

        old_stack->sp = sp;
        domain_state->current_stack = parent_stack;
        sp = domain_state->current_stack->sp;
        caml_free_stack(old_stack);

        domain_state->trap_sp_off = Long_val(sp[0]);
        extra_args = Long_val(sp[1]);
        sp++;
        sp[0] = accu;

        accu = hval;
        pc = Code_val(accu);
        env = accu;
        goto check_stacks;
      } else {
        /* return to callee, no stack switching */
        pc = Pc_val(sp[0]);
        env = sp[1];
        extra_args = Long_val(sp[2]);
        sp += 3;
      }
      Next;

    Instruct(RESTART): {
      int num_args = Wosize_val(env) - 2;
      int i;
      sp -= num_args;
      for (i = 0; i < num_args; i++) sp[i] = Field(env, i + 2);
      env = Field(env, 1);
      extra_args += num_args;
      Next;
    }

    Instruct(GRAB): {
      int required = *pc++;
      if (extra_args >= required) {
        extra_args -= required;
        Next;
      } else {
        mlsize_t num_args, i;
        num_args = 1 + extra_args; /* arg1 + extra args */
<<<<<<< HEAD
        Alloc_small(accu, num_args + 2, Closure_tag, Enter_gc);
        Init_field(accu, 1, env);
        for (i = 0; i < num_args; i++) Init_field(accu, i + 2, sp[i]);
        Init_field(accu, 0, Val_bytecode(pc - 3)); /* Point to the preceding RESTART instr. */
=======
        Alloc_small(accu, num_args + 2, Closure_tag);
        Field(accu, 1) = env;
        for (i = 0; i < num_args; i++) Field(accu, i + 2) = sp[i];
        CAMLassert(!Is_in_value_area(pc-3));
        Code_val(accu) = pc - 3; /* Point to the preceding RESTART instr. */
>>>>>>> 780f1758
        sp += num_args;
        goto do_return;
      }
    }

    Instruct(CLOSURE): {
      int nvars = *pc++;
      int i;
      if (nvars > 0) *--sp = accu;
      if (nvars < Max_young_wosize) {
        /* nvars + 1 <= Max_young_wosize, can allocate in minor heap */
        Alloc_small(accu, 1 + nvars, Closure_tag, Enter_gc);
        Init_field(accu, 0, Val_bytecode(pc + *pc));
        for (i = 0; i < nvars; i++) Init_field(accu, i + 1, sp[i]);
      } else {
        /* PR#6385: must allocate in major heap */
        accu = caml_alloc_shr(1 + nvars, Closure_tag);
        Setup_for_c_call;
        caml_initialize_field(accu, 0, Val_bytecode(pc + *pc));
        Restore_after_c_call;
        for (i = 0; i < nvars; i++) {
          value v = sp[i];
          Setup_for_c_call;
          caml_initialize_field(accu, i + 1, v);
          Restore_after_c_call;
        }
      }
<<<<<<< HEAD
=======
      /* The code pointer is not in the heap, so no need to go through
         caml_initialize. */
      CAMLassert(!Is_in_value_area(pc + *pc));
      Code_val(accu) = pc + *pc;
>>>>>>> 780f1758
      pc++;
      sp += nvars;
      Next;
    }

    Instruct(CLOSUREREC): {
      int nfuncs = *pc++;
      int nvars = *pc++;
      int i, field;
      int var_offset = nfuncs * 2 - 1;
      int blksize = var_offset + nvars;
      if (nvars > 0) *--sp = accu;
      if (blksize <= Max_young_wosize) {
        Alloc_small(accu, blksize, Closure_tag, Enter_gc);
        for (i = 0; i < nvars; i++) {
          Init_field(accu, var_offset + i, sp[i]);
        }
      } else {
        /* PR#6385: must allocate in major heap */
        accu = caml_alloc_shr(blksize, Closure_tag);
        for (i = 0; i < nvars; i++) {
          value v = sp[i];
          Setup_for_c_call;
          caml_initialize_field(accu, var_offset + i, v);
          Restore_after_c_call;
        }
      }
      sp += nvars;
      /* The code pointers and infix headers are not in the heap,
         so no need to go through caml_initialize. */
      Init_field(accu, 0, Val_bytecode(pc + pc[0]));
      *--sp = accu;
      field = 1;
      for (i = 1; i < nfuncs; i++) {
        Init_field(accu, field, Make_header(i * 2, Infix_tag, 0)); /* color irrelevant */
        field++;
        Init_field(accu, field, Val_bytecode (pc + pc[i]));
        *--sp = (value) (Op_val(accu) + field);
        field++;
      }
      pc += nfuncs;
      Next;
    }

    Instruct(PUSHOFFSETCLOSURE):
      *--sp = accu; /* fallthrough */
    Instruct(OFFSETCLOSURE):
      accu = env + *pc++ * sizeof(value); Next;

    Instruct(PUSHOFFSETCLOSUREM2):
      *--sp = accu; /* fallthrough */
    Instruct(OFFSETCLOSUREM2):
      accu = env - 2 * sizeof(value); Next;
    Instruct(PUSHOFFSETCLOSURE0):
      *--sp = accu; /* fallthrough */
    Instruct(OFFSETCLOSURE0):
      accu = env; Next;
    Instruct(PUSHOFFSETCLOSURE2):
      *--sp = accu; /* fallthrough */
    Instruct(OFFSETCLOSURE2):
      accu = env + 2 * sizeof(value); Next;


/* Access to global variables */

    Instruct(PUSHGETGLOBAL):
      *--sp = accu;
      /* Fallthrough */
    Instruct(GETGLOBAL):
      accu = Field(caml_read_root(caml_global_data), *pc);
      pc++;
      Next;

    Instruct(PUSHGETGLOBALFIELD):
      *--sp = accu;
      /* Fallthrough */
    Instruct(GETGLOBALFIELD): {
      accu = Field(caml_read_root(caml_global_data), *pc);
      pc++;
      Accu_field(*pc);
      pc++;
      Next;
    }

    Instruct(SETGLOBAL):
      caml_modify_field(caml_read_root(caml_global_data), *pc, accu);
      accu = Val_unit;
      pc++;
      Next;

/* Allocation of blocks */

    Instruct(PUSHATOM0):
      *--sp = accu;
      /* Fallthrough */
    Instruct(ATOM0):
      accu = Atom(0); Next;

    Instruct(PUSHATOM):
      *--sp = accu;
      /* Fallthrough */
    Instruct(ATOM):
      accu = Atom(*pc++); Next;

    Instruct(MAKEBLOCK): {
      mlsize_t wosize = *pc++;
      tag_t tag = *pc++;
      mlsize_t i;
      value block;
      if (wosize <= Max_young_wosize) {
        Alloc_small(block, wosize, tag, Enter_gc);
        Init_field(block, 0, accu);
        for (i = 1; i < wosize; i++) Init_field(block, i, *sp++);
      } else {
        block = caml_alloc_shr(wosize, tag);
        Setup_for_c_call;
        caml_initialize_field(block, 0, accu);
        Restore_after_c_call;
        for (i = 1; i < wosize; i++) {
          value v = *sp++;
          Setup_for_c_call;
          caml_initialize_field(block, i, v);
          Restore_after_c_call;
        }
      }
      accu = block;
      Next;
    }
    Instruct(MAKEBLOCK1): {
      tag_t tag = *pc++;
      value block;
      Alloc_small(block, 1, tag, Enter_gc);
      Init_field(block, 0, accu);
      accu = block;
      Next;
    }
    Instruct(MAKEBLOCK2): {
      tag_t tag = *pc++;
      value block;
      Alloc_small(block, 2, tag, Enter_gc);
      Init_field(block, 0, accu);
      Init_field(block, 1, sp[0]);
      sp += 1;
      accu = block;
      Next;
    }
    Instruct(MAKEBLOCK3): {
      tag_t tag = *pc++;
      value block;
      Alloc_small(block, 3, tag, Enter_gc);
      Init_field(block, 0, accu);
      Init_field(block, 1, sp[0]);
      Init_field(block, 2, sp[1]);
      sp += 2;
      accu = block;
      Next;
    }
    Instruct(MAKEFLOATBLOCK): {
      mlsize_t size = *pc++;
      mlsize_t i;
      value block;
      if (size <= Max_young_wosize / Double_wosize) {
        Alloc_small(block, size * Double_wosize, Double_array_tag, Enter_gc);
      } else {
        Setup_for_gc;
        block = caml_alloc_shr(size * Double_wosize, Double_array_tag);
        Restore_after_gc;
      }
      Store_double_flat_field(block, 0, Double_val(accu));
      for (i = 1; i < size; i++){
        Store_double_flat_field(block, i, Double_val(*sp));
        ++ sp;
      }
      accu = block;
      Next;
    }

/* Access to components of blocks */

    Instruct(GETFIELD0):
      accu = Field(accu, 0); Next;
    Instruct(GETFIELD1):
      accu = Field(accu, 1); Next;
    Instruct(GETFIELD2):
      accu = Field(accu, 2); Next;
    Instruct(GETFIELD3):
      accu = Field(accu, 3); Next;
    Instruct(GETFIELD):
      accu = Field(accu, *pc); pc++; Next;
    Instruct(GETMUTABLEFIELD0):
      Accu_field(0); Next;
    Instruct(GETMUTABLEFIELD1):
      Accu_field(1); Next;
    Instruct(GETMUTABLEFIELD2):
      Accu_field(2); Next;
    Instruct(GETMUTABLEFIELD3):
      Accu_field(3); Next;
    Instruct(GETMUTABLEFIELD):
      Accu_field(*pc); pc++; Next;
    Instruct(GETFLOATFIELD): {
      double d = Double_flat_field(accu, *pc);
      Alloc_small(accu, Double_wosize, Double_tag, Enter_gc);
      Store_double_val(accu, d);
      pc++;
      Next;
    }

    Instruct(SETFIELD0):
      caml_modify_field(accu, 0, *sp++);
      accu = Val_unit;
      Next;
    Instruct(SETFIELD1):
      caml_modify_field(accu, 1, *sp++);
      accu = Val_unit;
      Next;
    Instruct(SETFIELD2):
      caml_modify_field(accu, 2, *sp++);
      accu = Val_unit;
      Next;
    Instruct(SETFIELD3):
      caml_modify_field(accu, 3, *sp++);
      accu = Val_unit;
      Next;
    Instruct(SETFIELD):
      caml_modify_field(accu, *pc, *sp++);
      accu = Val_unit;
      pc++;
      Next;
    Instruct(SETFLOATFIELD):
      Store_double_flat_field(accu, *pc, Double_val(*sp));
      accu = Val_unit;
      sp++;
      pc++;
      Next;

/* Array operations */

    Instruct(VECTLENGTH): {
      /* Todo: when FLAT_FLOAT_ARRAY is false, this instruction should
         be split into VECTLENGTH and FLOATVECTLENGTH because we know
         statically which one it is. */
      mlsize_t size = Wosize_val(accu);
      if (Tag_val(accu) == Double_array_tag) size = size / Double_wosize;
      accu = Val_long(size);
      Next;
    }
    Instruct(GETVECTITEM):
      Accu_field(Long_val(sp[0]));
      sp += 1;
      Next;
    Instruct(SETVECTITEM):
      caml_modify_field(accu, Long_val(sp[0]), sp[1]);
      accu = Val_unit;
      sp += 2;
      Next;

/* Bytes/String operations */
    Instruct(GETSTRINGCHAR):
    Instruct(GETBYTESCHAR):
      accu = Val_int(Byte_u(accu, Long_val(sp[0])));
      sp += 1;
      Next;
    Instruct(SETBYTESCHAR):
      Byte_u(accu, Long_val(sp[0])) = Int_val(sp[1]);
      sp += 2;
      accu = Val_unit;
      Next;

/* Branches and conditional branches */

    Instruct(BRANCH):
      pc += *pc;
      Next;
    Instruct(BRANCHIF):
      if (accu != Val_false) pc += *pc; else pc++;
      Next;
    Instruct(BRANCHIFNOT):
      if (accu == Val_false) pc += *pc; else pc++;
      Next;
    Instruct(SWITCH): {
      uint32_t sizes = *pc++;
      if (Is_block(accu)) {
        intnat index = Tag_val(accu);
        CAMLassert ((uintnat) index < (sizes >> 16));
        pc += pc[(sizes & 0xFFFF) + index];
      } else {
        intnat index = Long_val(accu);
        CAMLassert ((uintnat) index < (sizes & 0xFFFF)) ;
        pc += pc[index];
      }
      Next;
    }
    Instruct(BOOLNOT):
      accu = Val_not(accu);
      Next;

/* Exceptions */

    Instruct(PUSHTRAP):
      sp -= 4;
      Trap_pc(sp) = Val_pc(pc + *pc);
      Trap_link(sp) = Val_long(domain_state->trap_sp_off);
      sp[2] = env;
      sp[3] = Val_long(extra_args);
      domain_state->trap_sp_off = sp - Stack_high(domain_state->current_stack);
      pc++;
      Next;

    Instruct(POPTRAP):
      if (Caml_check_gc_interrupt(domain_state)) {
        /* We must check here so that if a signal is pending and its
           handler triggers an exception, the exception is trapped
           by the current try...with, not the enclosing one. */
        pc--; /* restart the POPTRAP after processing the signal */
        goto process_signal;
      }
      domain_state->trap_sp_off = Long_val(Trap_link(sp));
      sp += 4;
      Next;

    Instruct(RAISE_NOTRACE):
      Check_trap_barrier;
      goto raise_notrace;

    Instruct(RERAISE):
      Check_trap_barrier;
      if (domain_state->backtrace_active) {
        *--sp = Val_pc(pc - 1);
        caml_stash_backtrace(accu, sp, 1);
      }
      goto raise_notrace;

    Instruct(RAISE):
    raise_exception:
      Check_trap_barrier;
      if (domain_state->backtrace_active) {
        *--sp = Val_pc(pc - 1);
        caml_stash_backtrace(accu, sp, 0);
      }
    raise_notrace:
      if (domain_state->trap_sp_off > 0) {
        if (Stack_parent(domain_state->current_stack) == NULL) {
          domain_state->external_raise = initial_external_raise;
          domain_state->trap_sp_off = initial_trap_sp_off;
          domain_state->current_stack->sp =
            Stack_high(domain_state->current_stack) - initial_stack_words ;
          caml_decr_callback_depth ();
          return Make_exception_result(accu);
        } else {
          struct stack_info* old_stack = domain_state->current_stack;
          struct stack_info* parent_stack = Stack_parent(old_stack);
          value hexn = Stack_handle_exception(old_stack);
          old_stack->sp = sp;
          domain_state->current_stack = parent_stack;
          sp = domain_state->current_stack->sp;
          caml_free_stack(old_stack);

          domain_state->trap_sp_off = Long_val(sp[0]);
          extra_args = Long_val(sp[1]);
          sp++;
          sp[0] = accu;

          accu = hexn;
          pc = Code_val(accu);
          env = accu;
          goto check_stacks;
        }
      } else {
        sp = Stack_high(domain_state->current_stack) + domain_state->trap_sp_off;
        pc = Pc_val(Trap_pc(sp));
        domain_state->trap_sp_off = Long_val(Trap_link(sp));
        env = sp[2];
        extra_args = Long_val(sp[3]);
        sp += 4;
      }
      Next;



/* Stack checks */

    check_stacks:
      if (sp < Stack_threshold_ptr(domain_state->current_stack)) {
        domain_state->current_stack->sp = sp;
        if (!caml_try_realloc_stack(Stack_threshold / sizeof(value))) {
          Setup_for_c_call; caml_raise_stack_overflow();
        }
        sp = domain_state->current_stack->sp;
      }
      /* Fall through CHECK_SIGNALS */

/* Signal handling */

    Instruct(CHECK_SIGNALS):    /* accu not preserved */
      if (Caml_check_gc_interrupt(domain_state)) goto process_signal;
      Next;

    process_signal:
      Setup_for_event;
      caml_handle_gc_interrupt();
      Restore_after_event;
      Next;

/* Calling C functions */

    Instruct(C_CALL1):
      Setup_for_c_call;
      accu = Primitive(*pc)(accu);
      Restore_after_c_call;
      pc++;
      Next;
    Instruct(C_CALL2):
      Setup_for_c_call;
      accu = Primitive(*pc)(accu, sp[2]);
      Restore_after_c_call;
      sp += 1;
      pc++;
      Next;
    Instruct(C_CALL3):
      Setup_for_c_call;
      accu = Primitive(*pc)(accu, sp[2], sp[3]);
      Restore_after_c_call;
      sp += 2;
      pc++;
      Next;
    Instruct(C_CALL4):
      Setup_for_c_call;
      accu = Primitive(*pc)(accu, sp[2], sp[3], sp[4]);
      Restore_after_c_call;
      sp += 3;
      pc++;
      Next;
    Instruct(C_CALL5):
      Setup_for_c_call;
      accu = Primitive(*pc)(accu, sp[2], sp[3], sp[4], sp[5]);
      Restore_after_c_call;
      sp += 4;
      pc++;
      Next;
    Instruct(C_CALLN): {
      int nargs = *pc++;
      *--sp = accu;
      Setup_for_c_call;
      accu = Primitive(*pc)(sp + 2, nargs);
      Restore_after_c_call;
      sp += nargs;
      pc++;
      Next;
    }

/* Integer constants */

    Instruct(CONST0):
      accu = Val_int(0); Next;
    Instruct(CONST1):
      accu = Val_int(1); Next;
    Instruct(CONST2):
      accu = Val_int(2); Next;
    Instruct(CONST3):
      accu = Val_int(3); Next;

    Instruct(PUSHCONST0):
      *--sp = accu; accu = Val_int(0); Next;
    Instruct(PUSHCONST1):
      *--sp = accu; accu = Val_int(1); Next;
    Instruct(PUSHCONST2):
      *--sp = accu; accu = Val_int(2); Next;
    Instruct(PUSHCONST3):
      *--sp = accu; accu = Val_int(3); Next;

    Instruct(PUSHCONSTINT):
      *--sp = accu;
      /* Fallthrough */
    Instruct(CONSTINT):
      accu = Val_int(*pc);
      pc++;
      Next;

/* Integer arithmetic */

    Instruct(NEGINT):
      accu = (value)(2 - (intnat)accu); Next;
    Instruct(ADDINT):
      accu = (value)((intnat) accu + (intnat) *sp++ - 1); Next;
    Instruct(SUBINT):
      accu = (value)((intnat) accu - (intnat) *sp++ + 1); Next;
    Instruct(MULINT):
      accu = Val_long(Long_val(accu) * Long_val(*sp++)); Next;

    Instruct(DIVINT): {
      intnat divisor = Long_val(*sp++);
      if (divisor == 0) { Setup_for_c_call; caml_raise_zero_divide(); }
      accu = Val_long(Long_val(accu) / divisor);
      Next;
    }
    Instruct(MODINT): {
      intnat divisor = Long_val(*sp++);
      if (divisor == 0) { Setup_for_c_call; caml_raise_zero_divide(); }
      accu = Val_long(Long_val(accu) % divisor);
      Next;
    }
    Instruct(ANDINT):
      accu = (value)((intnat) accu & (intnat) *sp++); Next;
    Instruct(ORINT):
      accu = (value)((intnat) accu | (intnat) *sp++); Next;
    Instruct(XORINT):
      accu = (value)(((intnat) accu ^ (intnat) *sp++) | 1); Next;
    Instruct(LSLINT):
      accu = (value)((((intnat) accu - 1) << Long_val(*sp++)) + 1); Next;
    Instruct(LSRINT):
      accu = (value)((((uintnat) accu) >> Long_val(*sp++)) | 1); Next;
    Instruct(ASRINT):
      accu = (value)((((intnat) accu) >> Long_val(*sp++)) | 1); Next;

#define Integer_comparison(typ,opname,tst) \
    Instruct(opname): \
      accu = Val_int((typ) accu tst (typ) *sp++); Next;

    Integer_comparison(intnat,EQ, ==)
    Integer_comparison(intnat,NEQ, !=)
    Integer_comparison(intnat,LTINT, <)
    Integer_comparison(intnat,LEINT, <=)
    Integer_comparison(intnat,GTINT, >)
    Integer_comparison(intnat,GEINT, >=)
    Integer_comparison(uintnat,ULTINT, <)
    Integer_comparison(uintnat,UGEINT, >=)

#define Integer_branch_comparison(typ,opname,tst,debug) \
    Instruct(opname): \
      if ( *pc++ tst (typ) Long_val(accu)) { \
        pc += *pc ; \
      } else { \
        pc++ ; \
      } ; Next;

    Integer_branch_comparison(intnat,BEQ, ==, "==")
    Integer_branch_comparison(intnat,BNEQ, !=, "!=")
    Integer_branch_comparison(intnat,BLTINT, <, "<")
    Integer_branch_comparison(intnat,BLEINT, <=, "<=")
    Integer_branch_comparison(intnat,BGTINT, >, ">")
    Integer_branch_comparison(intnat,BGEINT, >=, ">=")
    Integer_branch_comparison(uintnat,BULTINT, <, "<")
    Integer_branch_comparison(uintnat,BUGEINT, >=, ">=")

    Instruct(OFFSETINT):
      accu += *pc << 1;
      pc++;
      Next;
    Instruct(OFFSETREF): {
        long n = Long_field(accu, 0);
        n += *pc;
        caml_modify_field(accu, 0, Val_long(n));
      }
      accu = Val_unit;
      pc++;
      Next;
    Instruct(ISINT):
      accu = Val_long(accu & 1);
      Next;

/* Object-oriented operations */

      /* please don't forget to keep below code in sync with the
         functions caml_cache_public_method and
         caml_cache_public_method2 in obj.c */

    Instruct(GETMETHOD):
      accu = Field (Field(sp[0], 0), Int_val(accu));
      Next;

#define CAML_METHOD_CACHE
#ifdef CAML_METHOD_CACHE
    Instruct(GETPUBMET): {
      /* accu == object, pc[0] == tag, pc[1] == cache */
      value meths = Field (accu, 0);
      value ofs;
#ifdef CAML_TEST_CACHE
      static int calls = 0, hits = 0;
      if (calls >= 10000000) {
        fprintf(stderr, "cache hit = %d%%\n", hits / 100000);
        calls = 0; hits = 0;
      }
      calls++;
#endif
      *--sp = accu;
      accu = Val_int(*pc++);
      ofs = *pc & Field(meths,1);
      if (*(value*)(((char*)(Op_val(meths)+3)) + ofs) == accu) {
#ifdef CAML_TEST_CACHE
        hits++;
#endif
        accu = *(value*)(((char*)(Op_val(meths)+2)) + ofs);
      }
      else
      {
        int li = 3, hi = Field(meths,0), mi;
        while (li < hi) {
          mi = ((li+hi) >> 1) | 1;
          if (accu < Field(meths,mi)) hi = mi-2;
          else li = mi;
        }
        *pc = (li-3)*sizeof(value);
        accu = Field (meths, li-1);
      }
      pc++;
      Next;
    }
#else
    Instruct(GETPUBMET):
      *--sp = accu;
      accu = Val_int(*pc);
      pc += 2;
      /* Fallthrough */
#endif
    Instruct(GETDYNMET): {
      /* accu == tag, sp[0] == object, *pc == cache */
      value meths = Field (sp[0], 0);
      int li = 3, hi = Field (meths,0), mi;
      while (li < hi) {
        mi = ((li+hi) >> 1) | 1;
        if (accu < Field (meths,mi)) hi = mi-2;
        else li = mi;
      }
      accu = Field (meths, li-1);
      Next;
    }

/* Debugging and machine control */

    Instruct(STOP):
      domain_state->external_raise = initial_external_raise;
      domain_state->trap_sp_off = initial_trap_sp_off;
      domain_state->current_stack->sp = sp;
      caml_decr_callback_depth ();
      return accu;

    Instruct(EVENT):
      if (--caml_event_count == 0) {
        Setup_for_debugger;
        caml_debugger(EVENT_COUNT, Val_unit);
        Restore_after_debugger;
      }
      Restart_curr_instr;

    Instruct(BREAK):
      Setup_for_debugger;
      caml_debugger(BREAKPOINT, Val_unit);
      Restore_after_debugger;
      Restart_curr_instr;

/* Context switching */
      value resume_fn, resume_arg;

    Instruct(RESUME):
      resume_fn = sp[0];
      resume_arg = sp[1];
      sp -= 3;
      sp[0] = Val_long(domain_state->trap_sp_off);
      sp[1] = Val_long(0);
      sp[2] = Val_pc(pc);
      sp[3] = env;
      sp[4] = Val_long(extra_args);
      goto do_resume;

do_resume: {
      struct stack_info* stk = Ptr_val(accu);
      if (stk == NULL) {
         accu = Field(caml_read_root(caml_global_data), CONTINUATION_ALREADY_TAKEN_EXN);
         goto raise_exception;
      }
      while (Stack_parent(stk) != NULL) stk = Stack_parent(stk);
      Stack_parent(stk) = Caml_state->current_stack;

      domain_state->current_stack->sp = sp;
      domain_state->current_stack = Ptr_val(accu);
      sp = domain_state->current_stack->sp;

      domain_state->trap_sp_off = Long_val(sp[0]);
      sp[0] = resume_arg;
      accu = resume_fn;
      pc = Code_val(accu);
      env = accu;
      extra_args = 0;
      goto check_stacks;
    }

    Instruct(RESUMETERM):
      resume_fn = sp[0];
      resume_arg = sp[1];
      sp = sp + *pc - 2;
      sp[0] = Val_long(domain_state->trap_sp_off);
      sp[1] = Val_long(extra_args);
      goto do_resume;


    Instruct(PERFORM): {
      value cont;
      struct stack_info* old_stack = domain_state->current_stack;
      struct stack_info* parent_stack = Stack_parent(old_stack);

      if (parent_stack == NULL) {
        accu = Field(caml_read_root(caml_global_data), UNHANDLED_EXN);
        goto raise_exception;
      }

      Alloc_small(cont, 1, Cont_tag, Enter_gc);

      sp -= 4;
      sp[0] = Val_long(domain_state->trap_sp_off);
      sp[1] = Val_pc(pc);
      sp[2] = env;
      sp[3] = Val_long(extra_args);

      old_stack->sp = sp;
      domain_state->current_stack = parent_stack;
      sp = parent_stack->sp;
      Stack_parent(old_stack) = NULL;
      Init_field(cont, 0, Val_ptr(old_stack));

      domain_state->trap_sp_off = Long_val(sp[0]);
      extra_args = Long_val(sp[1]);
      sp--;
      sp[0] = accu;
      sp[1] = cont;
      sp[2] = Val_ptr(old_stack);
      accu = Stack_handle_effect(old_stack);
      pc = Code_val(accu);
      env = accu;
      extra_args += 2;
      goto check_stacks;
    }

    Instruct(REPERFORMTERM): {
      value eff = accu;
      value cont = sp[0];
      struct stack_info* cont_tail = Ptr_val(sp[1]);
      struct stack_info* self = domain_state->current_stack;
      struct stack_info* parent = Stack_parent(domain_state->current_stack);

      sp = sp + *pc - 2;
      sp[0] = Val_long(domain_state->trap_sp_off);
      sp[1] = Val_long(extra_args);

      if (parent == NULL) {
        accu = caml_continuation_use(cont);
        resume_fn = caml_read_root(raise_unhandled);
        resume_arg = Field(caml_read_root(caml_global_data), UNHANDLED_EXN);
        goto do_resume;
      }

      self->sp = sp;
      domain_state->current_stack = parent;
      sp = parent->sp;

      CAMLassert(Stack_parent(cont_tail) == NULL);
      Stack_parent(self) = NULL;
      Stack_parent(cont_tail) = self;

      domain_state->trap_sp_off = Long_val(sp[0]);
      extra_args = Long_val(sp[1]);
      sp--;
      sp[0] = eff;
      sp[1] = cont;
      sp[2] = Val_ptr(self);
      accu = Stack_handle_effect(self);
      pc = Code_val(accu);
      env = accu;
      extra_args += 2;
      goto check_stacks;
    }

#ifndef THREADED_CODE
    default:
#if _MSC_VER >= 1200
      __assume(0);
#else
      caml_fatal_error("bad opcode (%"
                           ARCH_INTNAT_PRINTF_FORMAT "x)",
                           (intnat) *(pc-1));
#endif
    }
  }
#endif
}<|MERGE_RESOLUTION|>--- conflicted
+++ resolved
@@ -76,13 +76,9 @@
 #define Setup_for_gc \
   { sp -= 2; sp[0] = accu; sp[1] = env; domain_state->current_stack->sp = sp; }
 #define Restore_after_gc \
-<<<<<<< HEAD
   { sp = domain_state->current_stack->sp; accu = sp[0]; env = sp[1]; sp += 2; }
 #define Enter_gc \
   { Setup_for_gc; caml_handle_gc_interrupt(); Restore_after_gc; }
-=======
-  { sp = Caml_state->extern_sp; accu = sp[0]; env = sp[1]; sp += 2; }
->>>>>>> 780f1758
 
 /* We store [pc+1] in the stack so that, in case of an exception, the
    first backtrace slot points to the event following the C call
@@ -116,17 +112,12 @@
    { sp -= 4; \
      sp[0] = accu; sp[1] = (value)(pc - 1); \
      sp[2] = env; sp[3] = Val_long(extra_args); \
-<<<<<<< HEAD
      domain_state->current_stack->sp = sp; }
-#define Restore_after_debugger { sp += 4; }
-=======
-     Caml_state->extern_sp = sp; }
 #define Restore_after_debugger \
-   { CAMLassert(sp == Caml_state->extern_sp); \
+   { CAMLassert(sp == domain_state->current_stack->sp); \
      CAMLassert(sp[0] == accu); \
      CAMLassert(sp[2] == env); \
      sp += 4; }
->>>>>>> 780f1758
 
 #ifdef THREADED_CODE
 #define Restart_curr_instr \
@@ -604,18 +595,10 @@
       } else {
         mlsize_t num_args, i;
         num_args = 1 + extra_args; /* arg1 + extra args */
-<<<<<<< HEAD
         Alloc_small(accu, num_args + 2, Closure_tag, Enter_gc);
         Init_field(accu, 1, env);
         for (i = 0; i < num_args; i++) Init_field(accu, i + 2, sp[i]);
         Init_field(accu, 0, Val_bytecode(pc - 3)); /* Point to the preceding RESTART instr. */
-=======
-        Alloc_small(accu, num_args + 2, Closure_tag);
-        Field(accu, 1) = env;
-        for (i = 0; i < num_args; i++) Field(accu, i + 2) = sp[i];
-        CAMLassert(!Is_in_value_area(pc-3));
-        Code_val(accu) = pc - 3; /* Point to the preceding RESTART instr. */
->>>>>>> 780f1758
         sp += num_args;
         goto do_return;
       }
@@ -643,13 +626,6 @@
           Restore_after_c_call;
         }
       }
-<<<<<<< HEAD
-=======
-      /* The code pointer is not in the heap, so no need to go through
-         caml_initialize. */
-      CAMLassert(!Is_in_value_area(pc + *pc));
-      Code_val(accu) = pc + *pc;
->>>>>>> 780f1758
       pc++;
       sp += nvars;
       Next;
