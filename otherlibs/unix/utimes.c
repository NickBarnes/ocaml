--- conflicted
+++ resolved
@@ -1,14 +1,4 @@
 /**************************************************************************/
-<<<<<<< HEAD
-/*                                                                     */
-/*                                OCaml                                */
-/*                                                                     */
-/*            Xavier Leroy, projet Cristal, INRIA Rocquencourt         */
-/*                                                                     */
-/*  Copyright 1996 Institut National de Recherche en Informatique et   */
-/*     en Automatique.                                                    */
-/*                                                                     */
-=======
 /*                                                                        */
 /*                                 OCaml                                  */
 /*                                                                        */
@@ -17,7 +7,6 @@
 /*   Copyright 1996 Institut National de Recherche en Informatique et     */
 /*     en Automatique.                                                    */
 /*                                                                        */
->>>>>>> 0c0884bd
 /*   All rights reserved.  This file is distributed under the terms of    */
 /*   the GNU Lesser General Public License version 2.1, with the          */
 /*   special exception on linking described in the file LICENSE.          */
@@ -48,17 +37,10 @@
   if (at == 0.0 && mt == 0.0) {
     t = (struct timeval *) NULL;
   } else {
-<<<<<<< HEAD
-  tv[0].tv_sec = at;
-  tv[0].tv_usec = (at - tv[0].tv_sec) * 1000000;
-  tv[1].tv_sec = mt;
-  tv[1].tv_usec = (mt - tv[1].tv_sec) * 1000000;
-=======
     tv[0].tv_sec = at;
     tv[0].tv_usec = (at - tv[0].tv_sec) * 1000000;
     tv[1].tv_sec = mt;
     tv[1].tv_usec = (mt - tv[1].tv_sec) * 1000000;
->>>>>>> 0c0884bd
     t = tv;
   }
   p = caml_strdup(String_val(path));
