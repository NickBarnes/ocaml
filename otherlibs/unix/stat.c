/**************************************************************************/
/*                                                                        */
/*                                 OCaml                                  */
/*                                                                        */
/*             Xavier Leroy, projet Cristal, INRIA Rocquencourt           */
/*                                                                        */
/*   Copyright 1996 Institut National de Recherche en Informatique et     */
/*     en Automatique.                                                    */
/*                                                                        */
/*   All rights reserved.  This file is distributed under the terms of    */
/*   the GNU Lesser General Public License version 2.1, with the          */
/*   special exception on linking described in the file LICENSE.          */
/*                                                                        */
/**************************************************************************/

#define CAML_INTERNALS

#include <errno.h>
#include <sys/types.h>
#include <sys/stat.h>
#include <caml/mlvalues.h>
#include <caml/memory.h>
#include <caml/alloc.h>
#include <caml/signals.h>
#include <caml/io.h>
#include "unixsupport.h"
#include "cst2constr.h"

#ifndef S_IFLNK
#define S_IFLNK 0
#endif
#ifndef S_IFIFO
#define S_IFIFO 0
#endif
#ifndef S_IFSOCK
#define S_IFSOCK 0
#endif
#ifndef S_IFBLK
#define S_IFBLK 0
#endif

#ifndef EOVERFLOW
#define EOVERFLOW ERANGE
#endif

static int file_kind_table[] = {
  S_IFREG, S_IFDIR, S_IFCHR, S_IFBLK, S_IFLNK, S_IFIFO, S_IFSOCK
};

static value stat_aux(int use_64, struct stat *buf)
{
  CAMLparam0();
  CAMLlocal5(atime, mtime, ctime, offset, v);

  #include "nanosecond_stat.h"
  atime = caml_copy_double((double) buf->st_atime
                           + (NSEC(buf, a) / 1000000000.0));
  mtime = caml_copy_double((double) buf->st_mtime
                           + (NSEC(buf, m) / 1000000000.0));
  ctime = caml_copy_double((double) buf->st_ctime
                           + (NSEC(buf, c) / 1000000000.0));
  #undef NSEC
  offset = use_64 ? Val_file_offset(buf->st_size) : Val_int (buf->st_size);
<<<<<<< HEAD
  v = caml_alloc(12, 0);
  caml_initialize_field(v, 0, Val_int (buf->st_dev));
  caml_initialize_field(v, 1, Val_int (buf->st_ino));
  caml_initialize_field(v, 2, cst_to_constr(buf->st_mode & S_IFMT, file_kind_table,
                                  sizeof(file_kind_table) / sizeof(int), 0));
  caml_initialize_field(v, 3, Val_int (buf->st_mode & 07777));
  caml_initialize_field(v, 4, Val_int (buf->st_nlink));
  caml_initialize_field(v, 5, Val_int (buf->st_uid));
  caml_initialize_field(v, 6, Val_int (buf->st_gid));
  caml_initialize_field(v, 7, Val_int (buf->st_rdev));
  caml_initialize_field(v, 8, offset);
  caml_initialize_field(v, 9, atime);
  caml_initialize_field(v, 10, mtime);
  caml_initialize_field(v, 11, ctime);
=======
  v = caml_alloc_small(12, 0);
  Field (v, 0) = Val_int (buf->st_dev);
  Field (v, 1) = Val_int (buf->st_ino);
  Field (v, 2) = cst_to_constr(buf->st_mode & S_IFMT, file_kind_table,
                               sizeof(file_kind_table) / sizeof(int), 0);
  Field (v, 3) = Val_int (buf->st_mode & 07777);
  Field (v, 4) = Val_int (buf->st_nlink);
  Field (v, 5) = Val_int (buf->st_uid);
  Field (v, 6) = Val_int (buf->st_gid);
  Field (v, 7) = Val_int (buf->st_rdev);
  Field (v, 8) = offset;
  Field (v, 9) = atime;
  Field (v, 10) = mtime;
  Field (v, 11) = ctime;
>>>>>>> 0d68080b
  CAMLreturn(v);
}

CAMLprim value unix_stat(value path)
{
  CAMLparam1(path);
  int ret;
  struct stat buf;
  char * p;
  caml_unix_check_path(path, "stat");
  p = caml_stat_strdup(String_val(path));
  caml_enter_blocking_section();
  ret = stat(p, &buf);
  caml_leave_blocking_section();
  caml_stat_free(p);
  if (ret == -1) uerror("stat", path);
  if (buf.st_size > Max_long && (buf.st_mode & S_IFMT) == S_IFREG)
    unix_error(EOVERFLOW, "stat", path);
  CAMLreturn(stat_aux(0, &buf));
}

CAMLprim value unix_lstat(value path)
{
  CAMLparam1(path);
  int ret;
  struct stat buf;
  char * p;
  caml_unix_check_path(path, "lstat");
  p = caml_stat_strdup(String_val(path));
  caml_enter_blocking_section();
#ifdef HAS_SYMLINK
  ret = lstat(p, &buf);
#else
  ret = stat(p, &buf);
#endif
  caml_leave_blocking_section();
  caml_stat_free(p);
  if (ret == -1) uerror("lstat", path);
  if (buf.st_size > Max_long && (buf.st_mode & S_IFMT) == S_IFREG)
    unix_error(EOVERFLOW, "lstat", path);
  CAMLreturn(stat_aux(0, &buf));
}

CAMLprim value unix_fstat(value fd)
{
  int ret;
  struct stat buf;
  caml_enter_blocking_section();
  ret = fstat(Int_val(fd), &buf);
  caml_leave_blocking_section();
  if (ret == -1) uerror("fstat", Nothing);
  if (buf.st_size > Max_long && (buf.st_mode & S_IFMT) == S_IFREG)
    unix_error(EOVERFLOW, "fstat", Nothing);
  return stat_aux(0, &buf);
}

CAMLprim value unix_stat_64(value path)
{
  CAMLparam1(path);
  int ret;
  struct stat buf;
  char * p;
  caml_unix_check_path(path, "stat");
  p = caml_stat_strdup(String_val(path));
  caml_enter_blocking_section();
  ret = stat(p, &buf);
  caml_leave_blocking_section();
  caml_stat_free(p);
  if (ret == -1) uerror("stat", path);
  CAMLreturn(stat_aux(1, &buf));
}

CAMLprim value unix_lstat_64(value path)
{
  CAMLparam1(path);
  int ret;
  struct stat buf;
  char * p;
  caml_unix_check_path(path, "lstat");
  p = caml_stat_strdup(String_val(path));
  caml_enter_blocking_section();
#ifdef HAS_SYMLINK
  ret = lstat(p, &buf);
#else
  ret = stat(p, &buf);
#endif
  caml_leave_blocking_section();
  caml_stat_free(p);
  if (ret == -1) uerror("lstat", path);
  CAMLreturn(stat_aux(1, &buf));
}

CAMLprim value unix_fstat_64(value fd)
{
  int ret;
  struct stat buf;
  caml_enter_blocking_section();
  ret = fstat(Int_val(fd), &buf);
  caml_leave_blocking_section();
  if (ret == -1) uerror("fstat", Nothing);
  return stat_aux(1, &buf);
}<|MERGE_RESOLUTION|>--- conflicted
+++ resolved
@@ -61,7 +61,6 @@
                            + (NSEC(buf, c) / 1000000000.0));
   #undef NSEC
   offset = use_64 ? Val_file_offset(buf->st_size) : Val_int (buf->st_size);
-<<<<<<< HEAD
   v = caml_alloc(12, 0);
   caml_initialize_field(v, 0, Val_int (buf->st_dev));
   caml_initialize_field(v, 1, Val_int (buf->st_ino));
@@ -76,22 +75,6 @@
   caml_initialize_field(v, 9, atime);
   caml_initialize_field(v, 10, mtime);
   caml_initialize_field(v, 11, ctime);
-=======
-  v = caml_alloc_small(12, 0);
-  Field (v, 0) = Val_int (buf->st_dev);
-  Field (v, 1) = Val_int (buf->st_ino);
-  Field (v, 2) = cst_to_constr(buf->st_mode & S_IFMT, file_kind_table,
-                               sizeof(file_kind_table) / sizeof(int), 0);
-  Field (v, 3) = Val_int (buf->st_mode & 07777);
-  Field (v, 4) = Val_int (buf->st_nlink);
-  Field (v, 5) = Val_int (buf->st_uid);
-  Field (v, 6) = Val_int (buf->st_gid);
-  Field (v, 7) = Val_int (buf->st_rdev);
-  Field (v, 8) = offset;
-  Field (v, 9) = atime;
-  Field (v, 10) = mtime;
-  Field (v, 11) = ctime;
->>>>>>> 0d68080b
   CAMLreturn(v);
 }
 
