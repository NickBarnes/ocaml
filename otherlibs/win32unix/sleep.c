--- conflicted
+++ resolved
@@ -21,14 +21,8 @@
      value t;
 {
   double d = Double_val(t);
-<<<<<<< HEAD
-  enter_blocking_section();
-  Sleep(d * 1e3);
-  leave_blocking_section();
-=======
   caml_enter_blocking_section();
   Sleep(d * 1e3);
   caml_leave_blocking_section();
->>>>>>> 0d68080b
   return Val_unit;
 }