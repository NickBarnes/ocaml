--- conflicted
+++ resolved
@@ -1,14 +1,4 @@
 /**************************************************************************/
-<<<<<<< HEAD
-/*                                                                     */
-/*                                OCaml                                */
-/*                                                                     */
-/*  Xavier Leroy and Pascal Cuoq, projet Cristal, INRIA Rocquencourt   */
-/*                                                                     */
-/*  Copyright 1996 Institut National de Recherche en Informatique et   */
-/*     en Automatique.                                                    */
-/*                                                                     */
-=======
 /*                                                                        */
 /*                                 OCaml                                  */
 /*                                                                        */
@@ -17,7 +7,6 @@
 /*   Copyright 1996 Institut National de Recherche en Informatique et     */
 /*     en Automatique.                                                    */
 /*                                                                        */
->>>>>>> 0c0884bd
 /*   All rights reserved.  This file is distributed under the terms of    */
 /*   the GNU Lesser General Public License version 2.1, with the          */
 /*   special exception on linking described in the file LICENSE.          */
