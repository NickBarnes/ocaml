/**************************************************************************/
/*                                                                        */
/*                                 OCaml                                  */
/*                                                                        */
/*             Xavier Leroy, projet Cristal, INRIA Rocquencourt           */
/*                                                                        */
/*   Copyright 1996 Institut National de Recherche en Informatique et     */
/*     en Automatique.                                                    */
/*                                                                        */
/*   All rights reserved.  This file is distributed under the terms of    */
/*   the GNU Lesser General Public License version 2.1, with the          */
/*   special exception on linking described in the file LICENSE.          */
/*                                                                        */
/**************************************************************************/

#define CAML_INTERNALS

/* Operations on objects */

#include <string.h>
#include "caml/alloc.h"
#include "caml/fail.h"
#include "caml/gc.h"
#include "caml/interp.h"
#include "caml/major_gc.h"
#include "caml/memory.h"
#include "caml/minor_gc.h"
#include "caml/misc.h"
#include "caml/mlvalues.h"
#include "caml/prims.h"
<<<<<<< HEAD
#include "caml/platform.h"

/* all uses of this are bugs */
#include "spacetime.h"
=======
#include "caml/spacetime.h"
>>>>>>> 0d68080b

/* [size] is a value encoding a number of bytes */
CAMLprim value caml_static_alloc(value size)
{
  return (value) caml_stat_alloc((asize_t) Long_val(size));
}

CAMLprim value caml_static_free(value blk)
{
  return Val_unit;
}

CAMLprim value caml_static_resize(value blk, value new_size)
{
  return (value) caml_stat_resize((char *) blk, (asize_t) Long_val(new_size));
}

/* unused since GPR#427 */
CAMLprim value caml_obj_is_block(value arg)
{
  return Val_bool(Is_block(arg));
}

CAMLprim value caml_obj_tag(value arg)
{
  if (Is_long (arg)){
    return Val_int (1000);   /* int_tag */
  }else if ((long) arg & (sizeof (value) - 1)){
    return Val_int (1002);   /* unaligned_tag */
  }else{
    return Val_int(Tag_val(arg));
  }
}

CAMLprim value caml_obj_set_tag (value arg, value new_tag)
{
  Tag_val (arg) = Int_val (new_tag);
  return Val_unit;
}

/* [size] is a value encoding a number of blocks */
CAMLprim value caml_obj_block(value tag, value size)
{
  return caml_alloc(Long_val(size), Long_val(tag));
}

/* Spacetime profiling assumes that this function is only called from OCaml. */
CAMLprim value caml_obj_dup(value arg)
{
  CAMLparam1 (arg);
  CAMLlocal2 (res, x);
  mlsize_t sz, i;
  tag_t tg;

  sz = Wosize_val(arg);
  if (sz == 0) CAMLreturn (arg);
  tg = Tag_val(arg);
  if (tg >= No_scan_tag) {
    res = caml_alloc(sz, tg);
    memcpy(Bp_val(res), Bp_val(arg), sz * sizeof(value));
  } else if (sz <= Max_young_wosize) {
    uintnat profinfo;
    Get_my_profinfo_with_cached_backtrace(profinfo, sz);
    res = caml_alloc_small_with_my_or_given_profinfo(sz, tg, profinfo);
    for (i = 0; i < sz; i++) {
      caml_read_field(arg, i, &x);
      caml_initialize_field(res, i, x);
    }
  } else {
    res = caml_alloc(sz, tg);
    for (i = 0; i < sz; i++) {
      caml_read_field(arg, i, &x);
      caml_initialize_field(res, i, x);
    }
  }

  CAMLreturn (res);
}

<<<<<<< HEAD
=======
/* Shorten the given block to the given size and return void.
   Raise Invalid_argument if the given size is less than or equal
   to 0 or greater than the current size.

   algorithm:
   Change the length field of the header.  Make up a black object
   with the leftover part of the object: this is needed in the major
   heap and harmless in the minor heap. The object cannot be white
   because there may still be references to it in the ref table. By
   using a black object we ensure that the ref table will be emptied
   before the block is reallocated (since there must be a minor
   collection within each major cycle).

   [newsize] is a value encoding a number of fields (words, except
   for float arrays on 32-bit architectures).
*/
>>>>>>> 0d68080b
CAMLprim value caml_obj_truncate (value v, value newsize)
{
  caml_failwith("Obj.truncate not supported");
}

CAMLprim value caml_obj_add_offset (value v, value offset)
{
  return v + (unsigned long) Int32_val (offset);
}

CAMLprim value caml_obj_compare_and_swap (value v, value f, value oldv, value newv)
{
  int res = caml_atomic_cas_field(v, Int_val(f), oldv, newv);
  caml_check_urgent_gc(Val_unit);
  return Val_int(res);
}

/* caml_promote_to(obj, upto) promotes obj to be as least as shared as upto */
CAMLprim value caml_obj_promote_to (value obj, value upto)
{
  if (Is_block(upto) && Is_minor(upto)) {
    /* upto is local, obj is already as shared as upto is */
    return obj;
  } else {
    return caml_promote(caml_domain_self(), obj);
  }
}

CAMLprim value caml_obj_is_shared (value obj)
{
  return Val_int(Is_long(obj) || !Is_minor(obj));
}

/* The following functions are used in stdlib/lazy.ml.
   They are not written in OCaml because they must be atomic with respect
   to the GC.
 */

CAMLprim value caml_lazy_follow_forward (value v)
{
  if (Is_block (v) && Tag_val (v) == Forward_tag){
    return Forward_val (v);
  }else{
    return v;
  }
}

CAMLprim value caml_lazy_make_forward (value v)
{
  CAMLparam1 (v);
  CAMLlocal1 (res);

  res = caml_alloc_small (1, Forward_tag);
  caml_initialize_field (res, 0, v);
  CAMLreturn (res);
}

/* For mlvalues.h and camlinternalOO.ml
   See also GETPUBMET in interp.c
 */

CAMLprim value caml_get_public_method (value obj, value tag)
{
  value meths = Field_imm(obj, 0);
  int li = 3, hi = Field_imm(meths,0), mi;
  while (li < hi) {
    mi = ((li+hi) >> 1) | 1;
    if (tag < Field_imm(meths,mi)) hi = mi-2;
    else li = mi;
  }
  /* return 0 if tag is not there */
  return (tag == Field_imm(meths,li) ? Field_imm (meths, li-1) : 0);
}

/* Allocate OO ids in chunks, to avoid contention */
#define Id_chunk 1024

static atomic_uintnat oo_next_id;

CAMLprim value caml_fresh_oo_id (value v) {
  if (Caml_state->oo_next_id_local % Id_chunk == 0) {
    Caml_state->oo_next_id_local =
      atomic_fetch_add(&oo_next_id, Id_chunk);
  }
  v = Val_long(Caml_state->oo_next_id_local++);
  return v;
}

CAMLprim value caml_set_oo_id (value obj) {
  value v = Val_unit;
  Op_val(obj)[1] = caml_fresh_oo_id(v);
  return obj;
}

CAMLprim value caml_int_as_pointer (value n) {
  return n - 1;
}

/* Compute how many words in the heap are occupied by blocks accessible
   from a given value */

#define ENTRIES_PER_QUEUE_CHUNK 4096
struct queue_chunk {
  struct queue_chunk *next;
  value entries[ENTRIES_PER_QUEUE_CHUNK];
};


CAMLprim value caml_obj_reachable_words(value v)
{
  return Val_int(0);
#if 0
  static struct queue_chunk first_chunk;
  struct queue_chunk *read_chunk, *write_chunk;
  int write_pos, read_pos, i;

  intnat size = 0;
  header_t hd;
  mlsize_t sz;

  if (Is_long(v) || !Is_in_heap_or_young(v)) return Val_int(0);
  if (Tag_hd(Hd_val(v)) == Infix_tag) v -= Infix_offset_hd(Hd_val(v));
  hd = Hd_val(v);
  sz = Wosize_hd(hd);

  read_chunk = write_chunk = &first_chunk;
  read_pos = 0;
  write_pos = 1;
  write_chunk->entries[0] = v | Colornum_hd(hd);
  Hd_val(v) = Bluehd_hd(hd);

  /* We maintain a queue of "interesting" blocks that have been seen.
     An interesting block is a block in the heap which does not
     represent an infix pointer. Infix pointers are normalized to the
     beginning of their block.  Blocks in the static data area are excluded.

     The function maintains a queue of block pointers.  Concretely,
     the queue is stored as a linked list of chunks, each chunk
     holding a number of pointers to interesting blocks.  Initially,
     it contains only the "root" value.  The first chunk of the queue
     is allocated statically.  More chunks can be allocated as needed
     and released before this function exits.

     When a block is inserted in the queue, it is marked as blue.
     This mark is used to avoid a second visit of the same block.
     The real color is stored in the last 2 bits of the pointer in the
     queue.  (Same technique as in extern.c.)

     Note: we make the assumption that there is no pointer
     from the static data area to the heap.
  */

  /* First pass: mark accessible blocks and compute their total size */
  while (read_pos != write_pos || read_chunk != write_chunk) {
    /* Pop the next element from the queue */
    if (read_pos == ENTRIES_PER_QUEUE_CHUNK) {
      read_pos = 0;
      read_chunk = read_chunk->next;
    }
    v = read_chunk->entries[read_pos++] & ~3;

    hd = Hd_val(v);
    sz = Wosize_hd(hd);

    size += Whsize_wosize(sz);

    if (Tag_hd(hd) < No_scan_tag) {
      /* Push the interesting fields on the queue */
      for (i = 0; i < sz; i++) {
        value v2 = Field(v, i);
        if (Is_block(v2) && Is_in_heap_or_young(v2)) {
          if (Tag_hd(Hd_val(v2)) == Infix_tag){
            v2 -= Infix_offset_hd(Hd_val(v2));
          }
          hd = Hd_val(v2);
          if (Color_hd(hd) != Caml_blue) {
            if (write_pos == ENTRIES_PER_QUEUE_CHUNK) {
              struct queue_chunk *new_chunk =
                malloc(sizeof(struct queue_chunk));
              if (new_chunk == NULL) {
                size = (-1);
                goto release;
              }
              write_chunk->next = new_chunk;
              write_pos = 0;
              write_chunk = new_chunk;
            }
            write_chunk->entries[write_pos++] = v2 | Colornum_hd(hd);
            Hd_val(v2) = Bluehd_hd(hd);
          }
        }
      }
    }
  }

  /* Second pass: restore colors and free extra queue chunks */
 release:
  read_pos = 0;
  read_chunk = &first_chunk;
  while (read_pos != write_pos || read_chunk != write_chunk) {
    color_t colornum;
    if (read_pos == ENTRIES_PER_QUEUE_CHUNK) {
      struct queue_chunk *prev = read_chunk;
      read_pos = 0;
      read_chunk = read_chunk->next;
      if (prev != &first_chunk) free(prev);
    }
    v = read_chunk->entries[read_pos++];
    colornum = v & 3;
    v &= ~3;
    Hd_val(v) = Coloredhd_hd(Hd_val(v), colornum);
  }
  if (read_chunk != &first_chunk) free(read_chunk);

  if (size < 0)
    caml_raise_out_of_memory();
  return Val_int(size);
#endif /* 0 */
}<|MERGE_RESOLUTION|>--- conflicted
+++ resolved
@@ -28,14 +28,8 @@
 #include "caml/misc.h"
 #include "caml/mlvalues.h"
 #include "caml/prims.h"
-<<<<<<< HEAD
 #include "caml/platform.h"
-
-/* all uses of this are bugs */
-#include "spacetime.h"
-=======
 #include "caml/spacetime.h"
->>>>>>> 0d68080b
 
 /* [size] is a value encoding a number of bytes */
 CAMLprim value caml_static_alloc(value size)
@@ -115,8 +109,6 @@
   CAMLreturn (res);
 }
 
-<<<<<<< HEAD
-=======
 /* Shorten the given block to the given size and return void.
    Raise Invalid_argument if the given size is less than or equal
    to 0 or greater than the current size.
@@ -133,7 +125,6 @@
    [newsize] is a value encoding a number of fields (words, except
    for float arrays on 32-bit architectures).
 */
->>>>>>> 0d68080b
 CAMLprim value caml_obj_truncate (value v, value newsize)
 {
   caml_failwith("Obj.truncate not supported");
