--- conflicted
+++ resolved
@@ -16,18 +16,11 @@
 /* The interface of this file is in "mlvalues.h" (for [caml_hash_variant])
    and in "hash.h" (for the other exported functions). */
 
-<<<<<<< HEAD
-#include "mlvalues.h"
-#include "custom.h"
-#include "memory.h"
-#include "hash.h"
-#include "fail.h"
-=======
 #include "caml/mlvalues.h"
 #include "caml/custom.h"
 #include "caml/memory.h"
 #include "caml/hash.h"
->>>>>>> a60a6b49
+#include "caml/fail.h"
 
 /* The new implementation, based on MurmurHash 3,
      http://code.google.com/p/smhasher/  */
