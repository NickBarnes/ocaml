#**************************************************************************
#*                                                                        *
#*                                 OCaml                                  *
#*                                                                        *
#*            Xavier Leroy, projet Cristal, INRIA Rocquencourt            *
#*                                                                        *
#*   Copyright 1999 Institut National de Recherche en Informatique et     *
#*     en Automatique.                                                    *
#*                                                                        *
#*   All rights reserved.  This file is distributed under the terms of    *
#*   the GNU Lesser General Public License version 2.1, with the          *
#*   special exception on linking described in the file LICENSE.          *
#*                                                                        *
#**************************************************************************

<<<<<<< HEAD
include Makefile.common

CFLAGS=-DOCAML_STDLIB_DIR='"$(LIBDIR)"' $(IFLEXDIR)
DFLAGS=$(CFLAGS) -DDEBUG

ifdef BOOTSTRAPPING_FLEXLINK
MAKE_OCAMLRUN=$(MKEXE_BOOT)
CFLAGS:=-DBOOTSTRAPPING_FLEXLINK $(CFLAGS)
else
MAKE_OCAMLRUN=$(MKEXE) -o $(1) $(2)
endif

DBGO=d.$(O)
OBJS=$(COMMONOBJS:.o=.$(O)) win32.$(O) main.$(O)
DOBJS=$(OBJS:.$(O)=.$(DBGO)) instrtrace.$(DBGO)

ocamlrun$(EXE): libcamlrun.$(A) prims.$(O)
	$(call MAKE_OCAMLRUN,ocamlrun$(EXE),prims.$(O) libcamlrun.$(A) \
	         $(call SYSLIB,ws2_32) $(EXTRALIBS))

ocamlrund$(EXE): libcamlrund.$(A) prims.$(O) main.$(O)
	$(MKEXE) -o ocamlrund$(EXE) prims.$(O) \
	         $(call SYSLIB,ws2_32) $(EXTRALIBS) libcamlrund.$(A)

libcamlrun.$(A): $(OBJS)
	$(call MKLIB,libcamlrun.$(A),$(OBJS))

libcamlrund.$(A): $(DOBJS)
	$(call MKLIB,libcamlrund.$(A),$(DOBJS))

%.$(O): %.c
	$(CC) $(CFLAGS) $(BYTECCCOMPOPTS) -c $<

# It is imperative that there is no space after $(NAME_OBJ_FLAG)
%.$(DBGO): %.c
	$(CC) $(DFLAGS) $(BYTECCDBGCOMPOPTS) -c $(NAME_OBJ_FLAG)$@ $<

.depend.nt: .depend
	rm -f .depend.win32
	echo "win32.o: win32.c caml/fail.h caml/compatibility.h \\"\
	  >> .depend.win32
	echo " caml/misc.h caml/config.h ../config/m.h ../config/s.h \\"\
	  >> .depend.win32
	echo " caml/mlvalues.h caml/memory.h caml/gc.h caml/major_gc.h \\"\
	  >> .depend.win32
	echo " caml/minor_gc.h caml/osdeps.h caml/signals.h"\
	  >> .depend.win32
	cat .depend >> .depend.win32
	sed -ne '/\.pic\.o/q' \
	    -e 's/^\(.*\)\.d\.o:/\1.$$(DBGO):/' \
	    -e 's/^\(.*\)\.o:/\1.$$(O):/' \
	    -e p \
	    .depend.win32 > .depend.nt
	rm -f .depend.win32

include .depend.nt
=======
include Makefile
>>>>>>> 0d68080b
<|MERGE_RESOLUTION|>--- conflicted
+++ resolved
@@ -13,63 +13,4 @@
 #*                                                                        *
 #**************************************************************************
 
-<<<<<<< HEAD
-include Makefile.common
-
-CFLAGS=-DOCAML_STDLIB_DIR='"$(LIBDIR)"' $(IFLEXDIR)
-DFLAGS=$(CFLAGS) -DDEBUG
-
-ifdef BOOTSTRAPPING_FLEXLINK
-MAKE_OCAMLRUN=$(MKEXE_BOOT)
-CFLAGS:=-DBOOTSTRAPPING_FLEXLINK $(CFLAGS)
-else
-MAKE_OCAMLRUN=$(MKEXE) -o $(1) $(2)
-endif
-
-DBGO=d.$(O)
-OBJS=$(COMMONOBJS:.o=.$(O)) win32.$(O) main.$(O)
-DOBJS=$(OBJS:.$(O)=.$(DBGO)) instrtrace.$(DBGO)
-
-ocamlrun$(EXE): libcamlrun.$(A) prims.$(O)
-	$(call MAKE_OCAMLRUN,ocamlrun$(EXE),prims.$(O) libcamlrun.$(A) \
-	         $(call SYSLIB,ws2_32) $(EXTRALIBS))
-
-ocamlrund$(EXE): libcamlrund.$(A) prims.$(O) main.$(O)
-	$(MKEXE) -o ocamlrund$(EXE) prims.$(O) \
-	         $(call SYSLIB,ws2_32) $(EXTRALIBS) libcamlrund.$(A)
-
-libcamlrun.$(A): $(OBJS)
-	$(call MKLIB,libcamlrun.$(A),$(OBJS))
-
-libcamlrund.$(A): $(DOBJS)
-	$(call MKLIB,libcamlrund.$(A),$(DOBJS))
-
-%.$(O): %.c
-	$(CC) $(CFLAGS) $(BYTECCCOMPOPTS) -c $<
-
-# It is imperative that there is no space after $(NAME_OBJ_FLAG)
-%.$(DBGO): %.c
-	$(CC) $(DFLAGS) $(BYTECCDBGCOMPOPTS) -c $(NAME_OBJ_FLAG)$@ $<
-
-.depend.nt: .depend
-	rm -f .depend.win32
-	echo "win32.o: win32.c caml/fail.h caml/compatibility.h \\"\
-	  >> .depend.win32
-	echo " caml/misc.h caml/config.h ../config/m.h ../config/s.h \\"\
-	  >> .depend.win32
-	echo " caml/mlvalues.h caml/memory.h caml/gc.h caml/major_gc.h \\"\
-	  >> .depend.win32
-	echo " caml/minor_gc.h caml/osdeps.h caml/signals.h"\
-	  >> .depend.win32
-	cat .depend >> .depend.win32
-	sed -ne '/\.pic\.o/q' \
-	    -e 's/^\(.*\)\.d\.o:/\1.$$(DBGO):/' \
-	    -e 's/^\(.*\)\.o:/\1.$$(O):/' \
-	    -e p \
-	    .depend.win32 > .depend.nt
-	rm -f .depend.win32
-
-include .depend.nt
-=======
-include Makefile
->>>>>>> 0d68080b
+include Makefile