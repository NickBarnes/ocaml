/**************************************************************************/
/*                                                                        */
/*                                 OCaml                                  */
/*                                                                        */
/*             Xavier Leroy, projet Cristal, INRIA Rocquencourt           */
/*                                                                        */
/*   Copyright 2000 Institut National de Recherche en Informatique et     */
/*     en Automatique.                                                    */
/*                                                                        */
/*   All rights reserved.  This file is distributed under the terms of    */
/*   the GNU Lesser General Public License version 2.1, with the          */
/*   special exception on linking described in the file LICENSE.          */
/*                                                                        */
/**************************************************************************/

#define CAML_INTERNALS

/* Dynamic loading of C primitives. */

#include <stddef.h>
#include <stdlib.h>
#include <string.h>
#include <fcntl.h>
#include <sys/stat.h>
#include "caml/config.h"
#ifdef HAS_UNISTD
#include <unistd.h>
#endif
#include "caml/alloc.h"
#include "caml/dynlink.h"
#include "caml/fail.h"
#include "caml/mlvalues.h"
#include "caml/memory.h"
#include "caml/misc.h"
#include "caml/osdeps.h"
#include "caml/prims.h"
#include "caml/signals.h"

#ifndef NATIVE_CODE

/* The table of primitives */
struct ext_table caml_prim_table;

#ifdef DEBUG
/* The names of primitives (for instrtrace.c) */
struct ext_table caml_prim_name_table;
#endif

/* The table of shared libraries currently opened */
static struct ext_table shared_libs;

/* The search path for shared libraries */
struct ext_table caml_shared_libs_path;

/* Look up the given primitive name in the built-in primitive table,
   then in the opened shared libraries (shared_libs) */
static c_primitive lookup_primitive(char * name)
{
  int i;
  void * res;

  for (i = 0; caml_names_of_builtin_cprim[i] != NULL; i++) {
    if (strcmp(name, caml_names_of_builtin_cprim[i]) == 0)
      return caml_builtin_cprim[i];
  }
  for (i = 0; i < shared_libs.size; i++) {
    res = caml_dlsym(shared_libs.contents[i], name);
    if (res != NULL) return (c_primitive) res;
  }
  return NULL;
}

/* Parse the OCAML_STDLIB_DIR/ld.conf file and add the directories
   listed there to the search path */

#define LD_CONF_NAME _T("ld.conf")

static char_os * parse_ld_conf(void)
{
<<<<<<< HEAD
  char_os * stdlib, * ldconfname, * wconfig, * p, * q;
=======
  char_os * stdlib, * ldconfname, * wconfig, * p, * q, * tofree = NULL;
>>>>>>> 8ba70ff1
  char * config;
#ifdef _WIN32
  struct _stati64 st;
#else
  struct stat st;
#endif
  int ldconf, nread;

  stdlib = caml_secure_getenv(_T("OCAMLLIB"));
  if (stdlib == NULL) stdlib = caml_secure_getenv(_T("CAMLLIB"));
<<<<<<< HEAD
  if (stdlib == NULL) stdlib = OCAML_STDLIB_DIR;
  ldconfname = caml_stat_strconcat_os(3, stdlib, _T("/"), LD_CONF_NAME);
=======
  if (stdlib == NULL) stdlib = tofree = caml_stat_strdup_to_os(OCAML_STDLIB_DIR);
  ldconfname = caml_stat_strconcat_os(3, stdlib, _T("/"), LD_CONF_NAME);
  if (tofree != NULL) caml_stat_free(tofree);
>>>>>>> 8ba70ff1
  if (stat_os(ldconfname, &st) == -1) {
    caml_stat_free(ldconfname);
    return NULL;
  }
  ldconf = open_os(ldconfname, O_RDONLY, 0);
  if (ldconf == -1)
    caml_fatal_error_arg("Fatal error: cannot read loader config file %s\n",
                         caml_stat_strdup_of_os(ldconfname));
  config = caml_stat_alloc(st.st_size + 1);
  nread = read(ldconf, config, st.st_size);
  if (nread == -1)
    caml_fatal_error_arg
      ("Fatal error: error while reading loader config file %s\n",
       caml_stat_strdup_of_os(ldconfname));
  config[nread] = 0;
  wconfig = caml_stat_strdup_to_os(config);
  caml_stat_free(config);
  q = wconfig;
  for (p = wconfig; *p != 0; p++) {
    if (*p == _T('\n')) {
      *p = 0;
      caml_ext_table_add(&caml_shared_libs_path, q);
      q = p + 1;
    }
  }
  if (q < p) caml_ext_table_add(&caml_shared_libs_path, q);
  close(ldconf);
  caml_stat_free(ldconfname);
  return wconfig;
}

/* Open the given shared library and add it to shared_libs.
   Abort on error. */
static void open_shared_lib(char_os * name)
{
  char_os * realname;
  char * u8;
  void * handle;

  realname = caml_search_dll_in_path(&caml_shared_libs_path, name);
  u8 = caml_stat_strdup_of_os(realname);
  caml_gc_message(0x100, "Loading shared library %s\n", u8);
  caml_stat_free(u8);
  caml_enter_blocking_section();
  handle = caml_dlopen(realname, 1, 1);
  caml_leave_blocking_section();
  if (handle == NULL)
    caml_fatal_error_arg2("Fatal error: cannot load shared library %s\n",
                          caml_stat_strdup_of_os(name),
                          "Reason: %s\n", caml_dlerror());
  caml_ext_table_add(&shared_libs, handle);
  caml_stat_free(realname);
}

/* Build the table of primitives, given a search path and a list
   of shared libraries (both 0-separated in a char array).
   Abort the runtime system on error. */
void caml_build_primitive_table(char_os * lib_path,
                                char_os * libs,
                                char * req_prims)
{
  char_os * tofree1, * tofree2;
  char_os * p;
  char * q;

  /* Initialize the search path for dynamic libraries:
     - directories specified on the command line with the -I option
     - directories specified in the CAML_LD_LIBRARY_PATH
     - directories specified in the executable
     - directories specified in the file <stdlib>/ld.conf */
  tofree1 = caml_decompose_path(&caml_shared_libs_path,
                                caml_secure_getenv(_T("CAML_LD_LIBRARY_PATH")));
  if (lib_path != NULL)
    for (p = lib_path; *p != 0; p += strlen_os(p) + 1)
      caml_ext_table_add(&caml_shared_libs_path, p);
  tofree2 = parse_ld_conf();
  /* Open the shared libraries */
  caml_ext_table_init(&shared_libs, 8);
  if (libs != NULL)
    for (p = libs; *p != 0; p += strlen_os(p) + 1)
      open_shared_lib(p);
  /* Build the primitive table */
  caml_ext_table_init(&caml_prim_table, 0x180);
#ifdef DEBUG
  caml_ext_table_init(&caml_prim_name_table, 0x180);
#endif
  for (q = req_prims; *q != 0; q += strlen(q) + 1) {
    c_primitive prim = lookup_primitive(q);
    if (prim == NULL)
          caml_fatal_error_arg("Fatal error: unknown C primitive `%s'\n", q);
    caml_ext_table_add(&caml_prim_table, (void *) prim);
#ifdef DEBUG
    caml_ext_table_add(&caml_prim_name_table, caml_stat_strdup(q));
#endif
  }
  /* Clean up */
  caml_stat_free(tofree1);
  caml_stat_free(tofree2);
  caml_ext_table_free(&caml_shared_libs_path, 0);
}

/* Build the table of primitives as a copy of the builtin primitive table.
   Used for executables generated by ocamlc -output-obj. */

void caml_build_primitive_table_builtin(void)
{
  int i;
  caml_ext_table_init(&caml_prim_table, 0x180);
#ifdef DEBUG
  caml_ext_table_init(&caml_prim_name_table, 0x180);
#endif
  for (i = 0; caml_builtin_cprim[i] != 0; i++) {
    caml_ext_table_add(&caml_prim_table, (void *) caml_builtin_cprim[i]);
#ifdef DEBUG
    caml_ext_table_add(&caml_prim_name_table,
                       caml_stat_strdup(caml_names_of_builtin_cprim[i]));
#endif
  }
}

void caml_free_shared_libs(void)
{
  while (shared_libs.size > 0)
    caml_dlclose(shared_libs.contents[--shared_libs.size]);
}

#endif /* NATIVE_CODE */

/** dlopen interface for the bytecode linker **/

#define Handle_val(v) (*((void **) (v)))

CAMLprim value caml_dynlink_open_lib(value mode, value filename)
{
  void * handle;
  value result;
  char_os * p;

  caml_gc_message(0x100, "Opening shared library %s\n",
                  String_val(filename));
  p = caml_stat_strdup_to_os(String_val(filename));
  caml_enter_blocking_section();
  handle = caml_dlopen(p, Int_val(mode), 1);
  caml_leave_blocking_section();
  caml_stat_free(p);
  if (handle == NULL) caml_failwith(caml_dlerror());
  result = caml_alloc_small(1, Abstract_tag);
  Handle_val(result) = handle;
  return result;
}

CAMLprim value caml_dynlink_close_lib(value handle)
{
  caml_dlclose(Handle_val(handle));
  return Val_unit;
}

/*#include <stdio.h>*/
CAMLprim value caml_dynlink_lookup_symbol(value handle, value symbolname)
{
  void * symb;
  value result;
  symb = caml_dlsym(Handle_val(handle), String_val(symbolname));
  /* printf("%s = 0x%lx\n", String_val(symbolname), symb);
     fflush(stdout); */
  if (symb == NULL) return Val_unit /*caml_failwith(caml_dlerror())*/;
  result = caml_alloc_small(1, Abstract_tag);
  Handle_val(result) = symb;
  return result;
}

#ifndef NATIVE_CODE

CAMLprim value caml_dynlink_add_primitive(value handle)
{
  return Val_int(caml_ext_table_add(&caml_prim_table, Handle_val(handle)));
}

CAMLprim value caml_dynlink_get_current_libs(value unit)
{
  CAMLparam0();
  CAMLlocal1(res);
  int i;

  res = caml_alloc_tuple(shared_libs.size);
  for (i = 0; i < shared_libs.size; i++) {
    value v = caml_alloc_small(1, Abstract_tag);
    Handle_val(v) = shared_libs.contents[i];
    Store_field(res, i, v);
  }
  CAMLreturn(res);
}

#else

value caml_dynlink_add_primitive(value handle)
{
  caml_invalid_argument("dynlink_add_primitive");
  return Val_unit; /* not reached */
}

value caml_dynlink_get_current_libs(value unit)
{
  caml_invalid_argument("dynlink_get_current_libs");
  return Val_unit; /* not reached */
}

#endif /* NATIVE_CODE */<|MERGE_RESOLUTION|>--- conflicted
+++ resolved
@@ -77,11 +77,7 @@
 
 static char_os * parse_ld_conf(void)
 {
-<<<<<<< HEAD
-  char_os * stdlib, * ldconfname, * wconfig, * p, * q;
-=======
   char_os * stdlib, * ldconfname, * wconfig, * p, * q, * tofree = NULL;
->>>>>>> 8ba70ff1
   char * config;
 #ifdef _WIN32
   struct _stati64 st;
@@ -92,14 +88,9 @@
 
   stdlib = caml_secure_getenv(_T("OCAMLLIB"));
   if (stdlib == NULL) stdlib = caml_secure_getenv(_T("CAMLLIB"));
-<<<<<<< HEAD
-  if (stdlib == NULL) stdlib = OCAML_STDLIB_DIR;
-  ldconfname = caml_stat_strconcat_os(3, stdlib, _T("/"), LD_CONF_NAME);
-=======
   if (stdlib == NULL) stdlib = tofree = caml_stat_strdup_to_os(OCAML_STDLIB_DIR);
   ldconfname = caml_stat_strconcat_os(3, stdlib, _T("/"), LD_CONF_NAME);
   if (tofree != NULL) caml_stat_free(tofree);
->>>>>>> 8ba70ff1
   if (stat_os(ldconfname, &st) == -1) {
     caml_stat_free(ldconfname);
     return NULL;
