--- conflicted
+++ resolved
@@ -1436,32 +1436,9 @@
   with Not_found -> Ident.name id
 
 let toploop_getvalue id =
-<<<<<<< HEAD
-  Lapply{ap_should_be_tailcall=false;
-         ap_loc=Loc_unknown;
-         ap_func=Lprim(Pfield (toploop_getvalue_pos, Pointer, Mutable),
-                       [Lprim(Pgetglobal toploop_ident, [], Loc_unknown)],
-                       Loc_unknown);
-         ap_args=[Lconst(Const_base(
-             Const_string (toplevel_name id, Location.none,None)))];
-         ap_inlined=Default_inline;
-         ap_specialised=Default_specialise}
-
-let toploop_setvalue id lam =
-  Lapply{ap_should_be_tailcall=false;
-         ap_loc=Loc_unknown;
-         ap_func=Lprim(Pfield (toploop_setvalue_pos, Pointer, Mutable),
-                       [Lprim(Pgetglobal toploop_ident, [], Loc_unknown)],
-                       Loc_unknown);
-         ap_args=[Lconst(Const_base(
-             Const_string (toplevel_name id, Location.none, None)));
-                  lam];
-         ap_inlined=Default_inline;
-         ap_specialised=Default_specialise}
-=======
   Lapply{
     ap_loc=Loc_unknown;
-    ap_func=Lprim(Pfield toploop_getvalue_pos,
+    ap_func=Lprim(Pfield (toploop_getvalue_pos, Pointer, Mutable),
                   [Lprim(Pgetglobal toploop_ident, [], Loc_unknown)],
                   Loc_unknown);
     ap_args=[Lconst(Const_base(
@@ -1474,7 +1451,7 @@
 let toploop_setvalue id lam =
   Lapply{
     ap_loc=Loc_unknown;
-    ap_func=Lprim(Pfield toploop_setvalue_pos,
+    ap_func=Lprim(Pfield (toploop_setvalue_pos, Pointer, Mutable),
                   [Lprim(Pgetglobal toploop_ident, [], Loc_unknown)],
                   Loc_unknown);
     ap_args=
@@ -1485,7 +1462,6 @@
     ap_inlined=Default_inline;
     ap_specialised=Default_specialise;
   }
->>>>>>> b7509ca8
 
 let toploop_setvalue_id id = toploop_setvalue id (Lvar id)
 
