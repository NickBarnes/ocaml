--- conflicted
+++ resolved
@@ -1,14 +1,4 @@
 (**************************************************************************)
-<<<<<<< HEAD
-(*                                                                     *)
-(*                                OCaml                                *)
-(*                                                                     *)
-(*            Xavier Leroy, projet Cristal, INRIA Rocquencourt         *)
-(*                                                                     *)
-(*  Copyright 1996 Institut National de Recherche en Informatique et   *)
-(*     en Automatique.                                                    *)
-(*                                                                     *)
-=======
 (*                                                                        *)
 (*                                 OCaml                                  *)
 (*                                                                        *)
@@ -17,7 +7,6 @@
 (*   Copyright 1996 Institut National de Recherche en Informatique et     *)
 (*     en Automatique.                                                    *)
 (*                                                                        *)
->>>>>>> 0c0884bd
 (*   All rights reserved.  This file is distributed under the terms of    *)
 (*   the GNU Lesser General Public License version 2.1, with the          *)
 (*   special exception on linking described in the file LICENSE.          *)
@@ -1301,12 +1290,8 @@
   let rec make_args pos =
     if pos > last_pos
     then argl
-<<<<<<< HEAD
     else (Lprim(Pfield(pos, Pointer, Immutable), [arg], loc),
             binding_kind) :: make_args (pos + 1)
-=======
-    else (Lprim(Pfield pos, [arg], loc), binding_kind) :: make_args (pos + 1)
->>>>>>> 0c0884bd
   in make_args first_pos
 
 let get_key_constr = function
@@ -1424,18 +1409,12 @@
       let def = make_default (matcher_variant_nonconst lab) def
       and ctx = filter_ctx p ctx in
       {pm=
-<<<<<<< HEAD
         {cases = [];
-         args = (Lprim(Pfield(1, Pointer, Immutable), [arg], p.pat_loc), Alias) :: argl;
+         args = (Lprim(Pfield(1, Pointer, Immutable), [arg], p.pat_loc), Alias)
+              :: argl;
          default = def };
        ctx = ctx;
        pat = normalize_pat p}
-=======
-        {cases = []; args = (Lprim(Pfield 1, [arg], p.pat_loc), Alias) :: argl;
-          default=def} ;
-        ctx=ctx ;
-        pat = normalize_pat p}
->>>>>>> 0c0884bd
 
 let divide_variant row ctx {cases = cl; args = al; default=def} =
   let row = Btype.row_repr row in
@@ -1511,11 +1490,7 @@
       with Not_found ->
         fatal_error ("Primitive "^modname^"."^field^" not found.")
       in
-<<<<<<< HEAD
       Lprim(Pfield(p, Pointer, Immutable),
-=======
-      Lprim(Pfield p,
->>>>>>> 0c0884bd
             [Lprim(Pgetglobal mod_ident, [], Location.none)],
             Location.none)
     with Not_found -> fatal_error ("Module "^modname^" unavailable.")
@@ -1547,11 +1522,7 @@
               Lprim(Pintcomp Ceq,
                     [Lvar tag; Lconst(Const_base(Const_int Obj.forward_tag))],
                     loc),
-<<<<<<< HEAD
               Lprim(Pfield(0, Pointer, Mutable), [varg], loc),
-=======
-              Lprim(Pfield 0, [varg], loc),
->>>>>>> 0c0884bd
               Lifthenelse(
                 (* ... if (tag == Obj.lazy_tag) then Lazy.force varg else ... *)
                 Lprim(Pintcomp Ceq,
@@ -1578,11 +1549,8 @@
              { sw_numconsts = 0; sw_consts = [];
                sw_numblocks = 256;  (* PR#6033 - tag ranges from 0 to 255 *)
                sw_blocks =
-<<<<<<< HEAD
-                 [ (Obj.forward_tag, Lprim(Pfield(0, Pointer, Mutable), [varg], loc));
-=======
-                 [ (Obj.forward_tag, Lprim(Pfield 0, [varg], loc));
->>>>>>> 0c0884bd
+                 [ (Obj.forward_tag, Lprim(Pfield(0, Pointer, Mutable),
+                                           [varg], loc));
                    (Obj.lazy_tag,
                     Lapply{ap_should_be_tailcall=false;
                            ap_loc=loc;
@@ -1636,12 +1604,8 @@
       let rec make_args pos =
         if pos >= arity
         then argl
-<<<<<<< HEAD
         else (Lprim(Pfield(pos, Pointer, Immutable), [arg], loc), Alias)
              :: make_args (pos + 1) in
-=======
-        else (Lprim(Pfield pos, [arg], loc), Alias) :: make_args (pos + 1) in
->>>>>>> 0c0884bd
       {cases = []; args = make_args 0 ;
         default=make_default (matcher_tuple arity) def}
 
@@ -1672,11 +1636,7 @@
 | Tpat_var _      -> get_args_record num_fields omega rem
 | _               -> get_args_record num_fields p rem
 
-<<<<<<< HEAD
 let make_record_matching env loc all_labels def = function
-=======
-let make_record_matching loc all_labels def = function
->>>>>>> 0c0884bd
     [] -> fatal_error "Matching.make_record_matching"
   | ((arg, _mut) :: argl) ->
       let rec make_args pos =
@@ -1686,18 +1646,11 @@
           let access =
             match lbl.lbl_repres with
             | Record_regular | Record_inlined _ ->
-<<<<<<< HEAD
               Lprim (Pfield (lbl.lbl_pos, ptr, lbl.lbl_mut), [arg], loc)
             | Record_unboxed _ -> arg
             | Record_float -> Lprim (Pfloatfield lbl.lbl_pos, [arg], loc)
             | Record_extension ->
               Lprim (Pfield (lbl.lbl_pos + 1, ptr, lbl.lbl_mut), [arg], loc)
-=======
-              Lprim (Pfield lbl.lbl_pos, [arg], loc)
-            | Record_unboxed _ -> arg
-            | Record_float -> Lprim (Pfloatfield lbl.lbl_pos, [arg], loc)
-            | Record_extension -> Lprim (Pfield (lbl.lbl_pos + 1), [arg], loc)
->>>>>>> 0c0884bd
           in
           let str =
             match lbl.lbl_mut with
@@ -1714,11 +1667,7 @@
   let get_args = get_args_record (Array.length all_labels) in
   divide_line
     (filter_ctx p)
-<<<<<<< HEAD
     (make_record_matching env p.pat_loc all_labels)
-=======
-    (make_record_matching p.pat_loc all_labels)
->>>>>>> 0c0884bd
     get_args
     p ctx pm
 
@@ -2265,17 +2214,10 @@
   let fail_pats = complete_pats_constrs seen in
   if List.length fail_pats < 32 then begin
     let fail,jmps =
-<<<<<<< HEAD
-  scan_def
-    []
-    (List.map
-       (fun pat -> pat, ctx_lub pat ctx)
-=======
       scan_def
         []
         (List.map
            (fun pat -> pat, ctx_lub pat ctx)
->>>>>>> 0c0884bd
            fail_pats)
         defs in
     if dbg then begin
@@ -2407,12 +2349,8 @@
                 nonconsts
                 default
             in
-<<<<<<< HEAD
               Llet(Alias, Pgenval, tag,
                     Lprim(Pfield(0, Pointer, Immutable), [arg], loc), tests)
-=======
-              Llet(Alias, Pgenval,tag, Lprim(Pfield 0, [arg], loc), tests)
->>>>>>> 0c0884bd
       in
         List.fold_right
           (fun (path, act) rem ->
@@ -2489,11 +2427,7 @@
 
 let call_switcher_variant_constr loc fail arg int_lambda_list =
   let v = Ident.create "variant" in
-<<<<<<< HEAD
   Llet(Alias, Pgenval, v, Lprim(Pfield(0, Pointer, Immutable), [arg], loc),
-=======
-  Llet(Alias, Pgenval, v, Lprim(Pfield 0, [arg], loc),
->>>>>>> 0c0884bd
        call_switcher
          fail (Lvar v) min_int max_int int_lambda_list)
 
@@ -3011,14 +2945,11 @@
     (fun () -> Lprim(Praise Raise_reraise, [param], Location.none))
     param pat_act_list Partial
 
-<<<<<<< HEAD
 let for_handler param raw_cont pat_act_list =
   compile_matching None
     (fun () -> Lprim (Preperform, [param; raw_cont], Location.none))
     param pat_act_list Partial
 
-=======
->>>>>>> 0c0884bd
 let simple_for_let loc param pat body =
   compile_matching None (partial_function loc) param [pat, body] Partial
 
