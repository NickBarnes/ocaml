Working version
---------------

(Changes that can break existing programs are marked with a "*")

### Language features:
- GPR#1118: Support inherited field in object type expression
  (Runhang Li, reivew by Jeremy Yallop, Leo White, Jacques Garrigue,
   and Florian Angeletti)

- MPR#6271, MPR#7529, GPR#1249: Support "let open M in ..."
  in class expressions and class type expressions.
  (Alain Frisch, reviews by Thomas Refis and Jacques Garrigue)

- GPR#1142: Mark assertions nonexpansive, so that 'assert false'
  can be used as a placeholder for a polymorphic function.
  (Stephen Dolan)

* GPR#1232: Support Unicode character escape sequences in string
  literals via the \u{X+} syntax. These escapes are substituted by the
  UTF-8 encoding of the Unicode character.
  (Daniel Bünzli, review by Damien Doligez, Alain Frisch, Xavier
  Leroy and Leo White)

- GPR#1247: M.(::) construction for expressions
  and patterns (plus fix printing of (::) in the toplevel)
  (Florian Angeletti, review by Alain Frisch, Gabriel Scherer)

### Code generation and optimizations:

- MPR#5324, GPR#375: An alternative Linear Scan register allocator for
  ocamlopt, activated with the -linscan command-line flag. This
  allocator represents a trade-off between worse generated code
  performance for higher compilation speed (especially interesting in
  some cases graph coloring is necessarily quadratic).
  (Marcell Fischbach and Benedikt Meurer, adapted by Nicolas Ojeda
  Bar, review by Nicolas Ojeda Bar and Alain Frisch)

- GPR#850: Optimize away some physical equality
  (Pierre Chambart, review by Mark Shinwell and Leo White)

- MPR#6927, GPR#988: On macOS, when compiling bytecode stubs, plugins,
  and shared libraries through -output-obj, generate dylibs instead of
  bundles.
  (whitequark)

- MPR#7447, GPR#995: incorrect code generation for nested recursive bindings
  (Leo White and Jeremy Yallop, report by Stephen Dolan)

- MPR#7501, GPR#1089: Consider arrays of length zero as constants
  when using Flambda.
  (Pierre Chambart, review by Mark Shinwell and Leo White)

- MPR#7531, GPR#1162: Erroneous code transformation at partial applications
  (Mark Shinwell)

- MP#7617, #7618, GPR#1318: Ambiguous (mistakenly) type escaping the
  scope of its equation
<<<<<<< HEAD
  (Jacques Garrigue, report by Thomas Refix)
=======
  (Jacques Garrigue, report by Thomas Refis)
>>>>>>> 59bf0620

* GPR#659: Remove support for SPARC native code generation
  (Mark Shinwell)

- GPR#1143: tweaked several allocation functions in the runtime by
  checking for likely conditions before unlikely ones and eliminating
  some redundant checks.
  (Markus Mottl, review by Alain Frisch, Xavier Leroy, Gabriel Scherer,
  Mark Shinwell and Leo White)

- GPR#1183: compile curried functors to multi-argument functions
  earlier in the compiler pipeline; correctly propagate [@@inline]
  attributes on such functors; mark functor coercion veneers as
  stubs.
  (Mark Shinwell, review by Pierre Chambart and Leo White)

- GPR#1215: Improve compilation of short-circuit operators
  (Leo White, review by Frédéric Bour and Mark Shinwell)

- GPR#1250: illegal ARM64 assembly code generated for large combined allocations
  (report and initial fix by Steve Walk, review and final fix by Xavier Leroy)

- GPR#1271: Don't generate Ialloc instructions for closures that exceed
  Max_young_wosize; instead allocate them on the major heap.  (Related
  to GPR#1250.)
  (Mark Shinwell)

- GPR#1304: Mark registers clobbered by PLT stubs as destroyed across
  allocations.
  (Mark Shinwell, Xavier Clerc, report and initial debugging by
  Valentin Gatien-Baron)

- MPR#7614, GPR#1313: Ensure that inlining does not depend on the order
  of symbols (flambda)
  (Leo White, Xavier Clerc, report by Alex, review by Gabriel Scherer
  and Pierre Chambart)

### Standard library:

- MPR#1771, MPR#7309, GPR#1026: Add update to maps. Allows to update a
  binding in a map or create a new binding if the key had no binding
  (Sébastien Briais, review by Daniel Buenzli, Alain Frisch and
  Gabriel Scherer)

- MPR#7515, GPR#1147: Arg.align now optionally uses the tab character '\t' to
  separate the "unaligned" and "aligned" parts of the documentation string. If
  tab is not present, then space is used as a fallback. Allows to have spaces in
  the unaligned part, which is useful for Tuple options.
  (Nicolas Ojeda Bar, review by Alain Frisch and Gabriel Scherer)

* GPR#615: Format, add symbolic formatters that output symbolic
  pretty-printing items. New fields have been added to the
  formatter_out_functions record, thus this change will break any code building
  such record from scratch.
  (Richard Bonichon and Pierre Weis, review by Alain Frisch)

* GPR#943: Fixed the divergence of the Pervasives module between the stdlib
  and threads implementations.  In rare circumstances this can change the
  behavior of existing applications: the implementation of Pervasives.close_out
  used when compiling with thread support was inconsistent with the manual.
  It will now not suppress exceptions escaping Pervasives.flush anymore.
  Developers who want the old behavior should use Pervasives.close_out_noerr
  instead.  The stdlib implementation, used by applications not compiled
  with thread support, will now only suppress Sys_error exceptions in
  Pervasives.flush_all.  This should allow exceedingly unlikely assertion
  exceptions to escape, which could help reveal bugs in the standard library.
  (Markus Mottl, review by Hezekiah M. Carty, Jeremie Dimino, Damien Doligez,
  Alain Frisch, Xavier Leroy, Gabriel Scherer and Mark Shinwell)

- GPR#997, GPR#1077: Deprecate Bigarray.*.map_file and add Unix.map_file as a
  first step towards moving Bigarray to the stdlib
  (Jérémie Dimino and Xavier Leroy)

- GPR#1034: Add List.init
  (Richard Degenne, review by David Allsopp, Thomas Braibant, Florian
  Angeletti, Gabriel Scherer, Nathan Moreau, Alain Frisch)

- GRP#1091 Add the Uchar.{bom,rep} constants.
  (Daniel Bünzli, Alain Frisch)

- GPR#1091: Add Buffer.add_utf_{8,16le,16be}_uchar to encode Uchar.t
  values to the corresponding UTF-X transformation formats in Buffer.t
  values.
  (Daniel Bünzli, review by Damien Doligez, Max Mouratov)

- GRP#1119: Change Set (private) type to inline records.
  (Albin Coquereau)

- GPR#1175: bigarray, add a change_layout function to each Array[N]
  submodules.
  (Florian Angeletti)

- GPR#1217: Restrict Unix.environment in privileged contexts; add
  Unix.unsafe_environment.
  (Jeremy Yallop, review by Mark Shinwell, Nicolas Ojeda Bar,
  Damien Doligez and Hannes Mehnert)

* In the MSVC and Mingw ports, "Sys.rename src dst" no longer fails if
  file "dst" exists, but replaces it with file "src", like in the other ports.
  (Xavier Leroy)

- Resurrect tabulation boxes in module Format. Rewrite/extend documentation
  of tabulation boxes.

### Compiler user-interface and warnings:

- MPR#7444, GPR#1138: trigger deprecation warning when a "deprecated"
  attribute is hidden by signature coercion
  (Alain Frisch, report by bmillwood, review by Leo White)

- GPR#896: "-compat-32" is now taken into account when building .cmo/.cma
  (Hugo Heuzard)

- GPR#948: the compiler now reports warnings-as-errors by prefixing
  them with "Error (warning ..):", instead of "Warning ..:" and
  a trailing "Error: Some fatal warnings were triggered" message.
  (Valentin Gatien-Baron, review by Alain Frisch)

* GPR#1189: allow MSVC ports to use -l option in ocamlmklib
  (David Allsopp)

### Other libraries:

- GPR#1178: remove the Num library for arbitrary-precision arithmetic.
  It now lives as a separate project https://github.com/ocaml/num
  with an OPAM package called "num".
  (Xavier Leroy)

### Manual and documentation:

- MPR#6548: remove obsolete limitation in the description of private
  type abbreviations
  (Florian Angeletti, suggestion by Leo White)

- MPR#6676, GPR#1110: move record notation to tutorial
  (Florian Angeletti, review by Gabriel Scherer)

- MPR#6676, GPR#1112: move local opens to tutorial
  (Florian Angeletti)

- MPR#6676, GPR#1153: move overriding class definitions to reference
  manual and tutorial
  (Florian Angeletti)

- MPR#6709: document the associativity and precedence level of
  pervasive operators
  (Florian Angeletti, review by David Allsopp)

- MPR#7254, GPR#1096: Rudimentary documentation of ocamlnat
  (Mark Shinwell)

- MPR#7281, GPR#1259: fix .TH macros in generated manpages
  (Olaf Hering)

- MPR#7507: Align the description of the printf conversion
  specification "%g" with the ISO C90 description.
  (Florian Angeletti)

- MPR#7551, GPR#1194 : make the final ";;" potentially optional in
  caml_example
  (Florian Angeletti, review and suggestion by Gabriel Scherer)

- MPR#7588, GPR#1291: make format documentation predictable
  (Florian Angeletti, review by Gabriel Radanne)

- MPR#7604: Minor Ephemeron documentation fixes
  (Miod Vallat, review by Florian Angeletti)

- GPR#1187: Minimal documentation for compiler plugins
  (Florian Angeletti)
  
- GPR#1202: Fix Typos in comments as well as basic grammar errors.
  (JP Rodi, review and suggestions by David Allsopp, Max Mouratov, 
  Florian Angeletti, Xavier Leroy, Mark Shinwell and Damien Doligez)

- GPR#1220: Fix "-keep-docs" option in ocamlopt manpage
  (Etienne Millon)

### Tools:

- MPR#1956, GPR#973: tools/check-symbol-names checks for globally
  linked names not namespaced with caml_
  (Stephen Dolan)

- MPR#6928, GPR#1103: ocamldoc, do not introduce an empty <h1> in index.html
  when no -title has been provided
  (Pierre Boutillier)

- MPR#7575, GPR#1219: Switch default from -no-keep-locs to -keep-locs. This
  provides better error messages by default.
  (Daniel Bünzli)

* MPR#7351: ocamldoc, use semantic tags rather than <br> tags in the html
  backend
  (Florian Angeletti, request and review by Daniel Bünzli )

* MPR#7352,PR#7353: ocamldoc, better paragraphs in html output
  (Florian Angeletti, request by Daniel Bünzli)


* MPR#7478, GPR#1037: ocamldoc, do not use as a module preamble documentation
  comments that occur after the first module element. This change may break
  existing documenation. In particular, module preambles must now come before
  any `open` statement.
  (Florian Angeletti, review by David Allsopp and report by Daniel Bünzli)

- MPR#7521, GPR#1159: ocamldoc, end generated latex file with a new line
  (Florian Angeletti)

- GPR#1045: ocamldep, add a "-shared" option to generate dependencies
  for native plugin files (i.e. .cmxs files)
  (Florian Angeletti, suggestion by Sébastien Hinderer)

- GPR#1078: add a subcommand "-depend" to "ocamlc" and "ocamlopt",
  to behave as ocamldep. Should be used mostly to replace "ocamldep" in the
  "boot" directory to reduce its size in the future.
  (Fabrice Le Fessant)

- GPR#1012: ocamlyacc, fix parsing of raw strings and nested comments, as well
  as the handling of ' characters in identifiers.
  (Demi Obenour)

- GPR#1036: ocamlcmt (tools/read_cmt) is installed, converts .cmt to .annot
  (Fabrice Le Fessant)

- GPR#1180: Add support for recording numbers of direct and indirect
  calls over the lifetime of a program when using Spacetime profiling
  (Mark Shinwell)

### Toplevel:

- GPR#1041: -nostdlib no longer ignored by toplevel.
  (David Allsopp, review by Xavier Leroy)

### Compiler distribution build system

- MPR#6373, GPR#1093: Suppress trigraph warnings from macOS assembler
  (Mark Shinwell)

- GPR#558: enable shared library and natdynlink support on more Linux
  platforms
  (Felix Janda, Mark Shinwell)

* GPR#1104: remove support for the NeXTStep platform
  (Sébastien Hinderer)

- GPR#1130: enable detection of IBM XL C compiler (one need to run configure
  with "-cc <path to xlc compiler>"). Enable shared library support for
  bytecode executables on AIX/xlc (tested on AIX 7.1, XL C 12).
  To enable 64-bit, run both "configure" and "make world" with OBJECT_MODE=64.
  (Konstantin Romanov, Enrique Naudon)

- GPR#1203: speed up the manual build by using ocamldoc.opt
  (Gabriel Scherer, review by Florian Angeletti)

- GPR#1214: harden config/Makefile against '#' characters in PREFIX
  (Gabriel Scherer, review by David Allsopp and Damien Doligez)

- GPR#1216: move Compplugin and friends from BYTECOMP to COMP
  (Leo White, review by Mark Shinwell)

- GPR#1242: disable C plugins loading by default
  (Alexey Egorov)

- GPR#1275: correct configure test for Spacetime availability
  (Mark Shinwell)

- GPR#1278: discover presence of <sys/shm.h> during configure for afl runtime
  (Hannes Mehnert)

### Internal/compiler-libs changes:

- MPR#6826, GPR#828, GPR#834: improve compilation time for open
  (Alain Frisch, review by Frédéric Bour and Jacques Garrigue)

- MPR#7127, GPR#454, GPR#1058: in toplevel, print bytes and strip
  strings longer than the size specified by the "print_length" directive
  (Fabrice Le Fessant, initial PR by Junsong Li)

- MPR#7514, GPR#1152: add -dprofile option, similar to -dtimings but
  also displays memory allocation and consumption
  (Valentin Gatien-Baron, report by Gabriel Scherer)

- GPR#406: remove polymorphic comparison for Types.constructor_tag in compiler
  (Dwight Guth, review by Gabriel Radanne, Damien Doligez, Gabriel Scherer,
   Pierre Chambart, Mark Shinwell)

- GPR#1032: display the output of -dtimings as a hierarchy
  (Valentin Gatien-Baron, review by Gabriel Scherer)

- GPR#1127: move config/{m,s}.h to byterun/caml and install them.
  User code should not have to include them directly since they are
  included by other header files
  (Sébastien Hinderer)

- GPR#1281: avoid formatter flushes inside exported printers in Location
  (Florian Angeletti, review by Gabriel Scherer)

### Bug fixes

- MPR#248, GPR#1225: unique names for weak type variables
  (Florian Angeletti, review by Frédéric Bour, Jacques Garrigue,
   Gabriel Radanne and Gabriel Scherer)

- MPR#5927: Type equality broken for conjunctive polymorphic variant tags
  (Jacques Garrigue, report by Leo White)

- MPR#6587: only elide Pervasives from printed type paths in unambiguous context
  (Florian Angeletti and Jacques Garrigue)

- MPR#6934: nonrec misbehaves with GADTs
  (Jacques Garrigue, report by Markus Mottl)

- MPR#7070, GPR#1139: Unexported values can cause non-generalisable variables
  error
  (Leo White)

- MPR#7261: Warn on type constraints in GADT declarations
  (Jacques Garrigue, report by Fabrice Le Botlan)

- MPR#7321: Private type in signature clashes with type definition via
  functor instantiation
  (Jacques Garrigue, report by Markus Mottl)

- MPR#7372, GPR#834: fix type-checker bug with GADT and inline records
  (Alain Frisch, review by Frédéric Bour and Jacques Garrigue)

- MPR#7344: Inconsistent behavior with type annotations on let
  (Jacques Garrigue, report by Leo White)

- MPR#7468: possible GC problem in caml_alloc_sprintf
  (Xavier Leroy, discovery by Olivier Andrieu)

- MPR#7496: Fixed conjunctive polymorphic variant tags do not unify
  with themselves
  (Jacques Garrigue, report by Leo White)

- MPR#7506: pprintast ignores attributes in tails of a list
  (Alain Frisch, report by Kenichi Asai and Gabriel Scherer)

- MPR#7513: List.compare_length_with mishandles negative numbers / overflow
  (Fabrice Le Fessant, report by Jeremy Yallop)

- MPR#7519: Incorrect rejection of program due to faux scope escape
  (Jacques Garrigue, report by Markus Mottl)

- MPR#7540, GPR#1179: Fixed setting of breakpoints within packed modules
  for ocamldebug
  (Hugo Herbelin, review by Gabriel Scherer, Damien Doligez)

- MPR#7531a: Default argument is not evaluated even after passing a
  non-labeled argument
  (Jacques Garrigue, report by Stephen Dolan)

- MPR#7543: short-paths printtyp can fail on packed type error messages
  (Florian Angeletti)

- MPR#7563, GPR#1210: code generation bug when a module alias and
  an extension constructor have the same name in the same module
  (Gabriel Scherer, report by Manuel Fähndrich,
   review by Jacques Garrigue and Leo White)

- MPR#7564, GPR#1211: Allow forward slashes in the target of symbolic links
  created by Unix.symlink under Windows.
  (Nicolas Ojeda Bar, review by David Allsopp)

- MPR#7591, GPR#1257: on x86-64, frame table is not 8-aligned
  (Xavier Leroy, report by Mantis user "voglerr", review by Gabriel Scherer)

- GPR#1155: Fix a race condition with WAIT_NOHANG on Windows
  (Jérémie Dimino and David Allsopp)

- GPR#1199: Pretty-printing formatting cleanup in pprintast
  (Ethan Aubin, suggestion by Gabriel Scherer, review by David Allsopp,
  Florian Angeletti, and Gabriel Scherer)

- GPR#1223: Fix corruption of the environment when using -short-paths
  with the toplevel.
  (Leo White, review by Alain Frisch)

- Fix pprintast for #... infix operators
  (Alain Frisch, report by Omar Chebib)

### Runtime system:

- GPR#1070, GPR#1295: enable gcc typechecking for caml_alloc_sprintf,
  caml_gc_message. Make caml_gc_message a variadic function. Fix many
  caml_gc_message format strings.
  (Olivier Andrieu, review and 32bit fix by David Allsopp)

- GPR#71: The runtime can now be shut down gracefully by means of the new
  caml_shutdown and caml_startup_pooled functions. The new 'c' flag in
  OCAMLRUNPARAM enables shutting the runtime properly on process exit.
  (Max Mouratov, review and discussion by Damien Doligez, Gabriel Scherer,
  Mark Shinwell, Thomas Braibant, Stephen Dolan, Pierre Chambart,
  François Bobot, Jacques Garrigue, David Allsopp, and Alain Frisch)

- GPR#938, GPR#1170, GPR#1289: Stack overflow detection on 64-bit Windows
  (Olivier Andrieu, tweaked by David Allsopp)

- GPR#1073: Remove statically allocated compare stack.
  (Stephen Dolan)

- GPR#1269: Remove 50ms delay at exit for programs using threads
  (Valentin Gatien-Baron, review by Stephen Dolan)

* MPR#7594, GPR#1274: String_val now returns 'const char*', not
  'char*' when -safe-string is enabled at configure time.
  New macro Bytes_val for accessing bytes values.
  (Jeremy Yallop, reviews by Mark Shinwell and Xavier Leroy)

OCaml 4.05.0 (13 Jul 2017):
---------------------------

(Changes that can break existing programs are marked with a "*")

### Language features:

### Code generation and optimizations:

- MPR#7201, GPR#954: Correct wrong optimisation of "0 / <expr>"
  and "0 mod <expr>" in the case when <expr> was a non-constant
  evaluating to zero
  (Mark Shinwell, review by Gabriel Scherer, Leo White and Xavier Leroy)

- MPR#7357, GPR#832: Improve compilation time for toplevel
  include(struct ... end : sig ... end)
  (Alain Frisch, report by Hongbo Zhang, review by Jacques Garrigue)

- MPR#7533, GPR#1173: Correctly perform side effects for certain
  cases of "/" and "mod"
  (Mark Shinwell, report by Jan Mitgaard)

- GPR#504: Instrumentation support for fuzzing with afl-fuzz.
  (Stephen Dolan, review by Alain Frisch, Pierre Chambart, Mark
  Shinwell, Gabriel Scherer and Damien Doligez)

- GPR#863, GPR#1068, GPR#1069: Optimise matches with constant
  results to lookup tables.
  (Stephen Dolan, review by Gabriel Scherer, Pierre Chambart,
  Mark Shinwell, and bug report by Gabriel Scherer)

- GPR#1150: Fix typo in arm64 assembler directives
  (KC Sivaramakrishnan)

### Runtime system:

- MPR#385, GPR#953: Add caml_startup_exn
  (Mark Shinwell)

- MPR#7423, GPR#946: expose new exception-raising functions
  `void caml_{failwith,invalid_argument}_value(value msg)`
  in addition to
  `void caml_{failwith,invalid_argument}(char const *msg)`.
  The previous functions would not free their message argument, so
  were inconvient for dynamically-allocated messages; the messages
  passed to the new functions are handled by the garbage collector.
  (Gabriel Scherer, review by Mark Shinwell, request by Immanuel Litzroth)

- MPR#7557, GPR#1213: More security for getenv
  (Damien Doligez, reports by Seth Arnold and Eric Milliken, review by
  Xavier Leroy, David Allsopp, Stephen Dolan, Hannes Mehnert)

- GPR#795: remove 256-character limitation on Sys.executable_name
  (Xavier Leroy)

- GPR#891: Use -fno-builtin-memcmp when building runtime with gcc.
  (Leo White)

### Type system:

- MPR#6608, GPR#901: unify record types when overriding all fields
  (Tadeu Zagallo and Gabriel Scherer, report by Jeremy Yallop,
  review by David Allsopp, Jacques Garrigue)

* MPR#7414, GPR#929: Soundness bug with non-generalized type variables and
  functors.
  (compatibility: some code using module-global mutable state will
   fail at compile-time and is fixed by adding extra annotations;
   see the Mantis and Github discussions.)
  (Jacques Garrigue, report by Leo White)

### Compiler user-interface and warnings:

- MPR#7050, GPR#748 GPR#843 GPR#864: new `-args/-args0 <file>` parameters to
  provide extra command-line arguments in a file -- see documentation.
  User programs may implement similar options using the new `Expand`
  constructor of the `Arg` module.
  (Bernhard Schommer, review by Jérémie Dimino, Gabriel Scherer
   and Damien Doligez, discussion with Alain Frisch and Xavier Leroy,
   feature request from the Coq team)

- MPR#7137, GPR#960: "-open" command line flag now accepts
  a module path (not a module name)
  (Arseniy Alekseyev and Leo White)

- MPR#7172, GPR#970: add extra (ocamlc -config) options
  int_size, word_size, ext_exe
  (Gabriel Scherer, request by Daniel Bünzli)

- MPR#7315, GPR#736: refine some error locations
  (Gabriel Scherer and Alain Frisch, report by Matej Košík)

- MPR#7473, GPR#1025: perform proper globbing for command-line arguments on
  Windows
  (Jonathan Protzenko)

- MPR#7479: make sure "ocamlc -pack" is only given .cmo and .cmi files,
  and that "ocamlopt -pack" is only given .cmx and .cmi files.
  (Xavier Leroy)

- GPR#796: allow compiler plugins to declare their own arguments.
  (Fabrice Le Fessant)

- GPR#829: better error when opening a module aliased to a functor
  (Alain Frisch)

- GPR#911: ocamlc/ocamlopt do not pass warnings-related options to C
  compiler when called to compile third-party C source files
  (Sébastien Hinderer, review by Adrien Nader and David Allsopp)

- GPR#915: fix -dsource (pprintast.ml) bugs
  (Runhang Li, review by Alain Frisch)

* GPR#933: ocamlopt -p now reports an error on platforms that do not
  support profiling with gprof; dummy profiling libraries are no longer
  installed on such platforms.
  This can be tested with ocamlopt -config
  (Sébastien Hinderer)

- GPR#1009: "ocamlc -c -linkall" and "ocamlopt -c -linkall" can now be used
  to set the "always link" flag on individual compilation units.  This
  controls linking with finer granularity than "-a -linkall", which sets
  the "always link" flag on all units of the given library.
  (Xavier Leroy)

- GPR#1015: add option "-plugin PLUGIN" to ocamldep too. Use compilerlibs
  to build ocamldep. Add option "-depend" to ocamlc/ocamlopt to behave
  as ocamldep. Remove any use of ocamldep to build the distribution.
  (Fabrice Le Fessant)

- GPR#1027: various improvements to -dtimings, mostly including time
  spent in subprocesses like preprocessors
  (Valentin Gatien-Baron, review by Gabriel Scherer)

- GPR#1098: the compiler now takes the boolean "OCAML_COLOR" environment
  variable into account if "-color" is not provided.  This allows users
  to override the default behaviour without modifying invocations of ocaml
  manually.
  (Hannes Mehnert, Guillaume Bury,
   review by Daniel Bünzli, Gabriel Scherer, Damien Doligez)

### Standard library:

- MPR#6975, GPR#902: Truncate function added to stdlib Buffer module
  (Dhruv Makwana, review by Alain Frisch and Gabriel Scherer)

- MPR#7279, GPR#710: `Weak.get_copy` `Ephemeron.*_copy` doesn't copy
  custom blocks anymore
  (François Bobot, Alain Frisch, bug reported by Martin R. Neuhäußer,
  review by Thomas Braibant and Damien Doligez)

* MPR#7500, GPR#1081: Remove Uchar.dump
  (Daniel Bünzli)

- GPR#760: Add a functions List.compare_lengths and
  List.compare_length_with to avoid full list length computations
  (Fabrice Le Fessant, review by Leo White, Josh Berdine and Gabriel Scherer)

- GPR#778: Arg: added option Expand that allows to expand a string
  argument to a string array of new arguments
  (Bernhard Schommer, review by Gabriel Scherer and Jérémie Dimino)

- GPR#849: Expose a Spacetime.enabled value
  (Leo White)

- GPR#885: Option-returning variants of stdlib functions
  (Alain Frisch, review by David Allsopp and Bart Jacobs)

- GPR#869: Add find_first, find_first_opt, find_last, find_last_opt to
  maps and sets.  Find the first or last binding or element
  satisfying a monotonic predicate.
  (Gabriel de Perthuis, with contributions from Alain Frisch, review by
  Hezekiah M. Carty and Simon Cruanes, initial report by Gerd Stolpmann)

- GPR#875: Add missing functions to ArrayLabels, BytesLabels,
  ListLabels, MoreLabels, StringLabels so they are compatible with
  non-labeled counterparts. Also add missing @@ocaml.deprecated attributes
  in StringLabels and BytesLabels.
  (Roma Sokolov, review by Gabriel Scherer, Jacques Garrigue,
   Gabriel Radanne, Alain Frisch)

- GPR#999: Arg, do not repeat the usage message thrice when reporting an error
  (this was a regression in 4.03)
  (Florian Angeletti, review by Gabriel Scherer)

- GPR#1042: Fix escaping of command-line arguments in
  Unix.create_process{,_env} under Windows.  Arguments with tabs should now
  be received verbatim by the child process.
  (Nicolas Ojeda Bar, Andreas Hauptmann review by Xavier Leroy)

### Debugging and profiling:

- MPR#7258: ocamldebug's "install_printer" command had problems with
  module aliases
  (Xavier Leroy)

- GPR#378: Add [Printexc.raise_with_backtrace] to raise an exception using
  an explicit backtrace
  (François Bobot, review by Gabriel Scherer, Xavier Leroy, Damien Doligez,
   Frédéric Bour)

### Manual and documentation:

- MPR#6597, GPR#1030: add forward references to language extensions
  that extend non-terminal symbols in the language reference section.
  (Florian Angeletti, review by Gabriel Scherer)

- MPR#7497, GPR#1095: manual, enable numbering for table of contents
  (Florian Angeletti, request by Daniel Bünzli)

- MPR#7539, GPR#1181: manual, update dead links in ocamldoc chapter
  (Florian Angeletti)

- GPR#633: manpage and manual documentation for the `-opaque` option
  (Konstantin Romanov, Gabriel Scherer, review by Mark Shinwell)

- GPR#751, GPR#925: add a HACKING.adoc file to contain various
  tips and tricks for people hacking on the repository. See also
  CONTRIBUTING.md for advice on sending contributions upstream.
  (Gabriel Scherer and Gabriel Radanne, review by David Allsopp,
  inspired by John Whitington)

- GPR#916: new tool lintapidiff, use it to update the manual with
  @since annotations for API changes introduced between 4.00-4.05.
  (Edwin Török, review by Gabriel Scherer, discussion with Alain Frisch,
   David Allsopp, Sébastien Hinderer, Damien Doligez and Xavier Leroy)

- GPR#939: activate the caml_example environment in the language
  extensions section of the manual. Convert some existing code
  examples to this format.
  (Florian Angeletti)

- GPR#1082: clarify that the use of quoted string for preprocessed
  foreign quotations still requires the use of an extension node
  [%foo ...] to mark non-standard interpretation.
  (Gabriel Scherer, request by Matthew Wahab in GPR#1066,
   review by Florian Angeletti)

### Other libraries:

- MPR#7158: Event.sync, Mutex.create, Condition.create cause too many GCs.
  The fix is to no longer consider mutexes and condition variables
  as rare kernel resources.
  (Xavier Leroy)

- MPR#7264: document the different behaviors of Unix.lockf under POSIX
  and under Win32.
  (Xavier Leroy, report by David Allsopp)

- MPR#7339, GPR#787: Support the '0 dimension' case for bigarrays
  (see Bigarray documentation)
  (Laurent Mazare,
   review by Gabriel Scherer, Alain Frisch and Hezekiah M. Carty)

* MPR#7342, GPR#797: fix Unix.read on pipes with no data left on Windows
  it previously raised an EPIPE error, it now returns 0 like other OSes
  (Jonathan Protzenko, review by Andreas Hauptmann and Damien Doligez)

- GPR#650: in the Unix library, add `?cloexec:bool` optional arguments to
  functions that create file descriptors (`dup`, `dup2`, `pipe`, `socket`,
  `socketpair`, `accept`).  Implement these optional arguments in the
  most atomic manner provided by the operating system to set (or clear)
  the close-on-exec flag at the same time the file descriptor is created,
  reducing the risk of race conditions with `exec` or `create_process`
  calls running in other threads, and improving security.  Also: add a
  `O_KEEPEXEC` flag for `openfile` by symmetry with `O_CLOEXEC`.
  (Xavier Leroy, review by Mark Shinwell, David Allsopp and Alain Frisch,
   request by Romain Beauxis)

- GPR#996: correctly update caml_top_of_stack in systhreads
  (Fabrice Le Fessant)

- GPR#997, GPR#1077: Deprecate Bigarray.*.map_file and add Unix.map_file as a
  first step towards moving Bigarray to the stdlib
  (Jérémie Dimino and Xavier Leroy)

### Toplevel:

- MPR#7060, GPR#1035: Print exceptions in installed custom printers
  (Tadeu Zagallo, review by David Allsopp)

### Tools:

- MPR#5163: ocamlobjinfo, dump globals defined by bytecode executables
  (Stéphane Glondu)

- MPR#7333: ocamldoc, use the first sentence of text file as
  a short description in overviews.
  (Florian Angeletti)

- GPR#848: ocamldoc, escape link targets in HTML output
  (Etienne Millon, review by Gabriel Scherer, Florian Angeletti and
  Daniel Bünzli)

- GPR#986: ocamldoc, use relative paths in error message
  to solve ocamlbuild+doc usability issue (ocaml/ocamlbuild#79)
  (Gabriel Scherer, review by Florian Angeletti, discussion with Daniel Bünzli)

- GPR#1017: ocamldoc, add an option to detect code fragments that could be
  transformed into a cross-reference to a known element.
  (Florian Angeletti, review and suggestion by David Allsopp)

- clarify ocamldoc text parsing error messages
  (Gabriel Scherer)

### Compiler distribution build system:

- MPR#7377: remove -std=gnu99 for newer gcc versions
  (Damien Doligez, report by ygrek)

- MPR#7452, GPR#1228: tweak GCC options to try to avoid the
  Skylake/Kaby lake bug
  (Damien Doligez, review by David Allsopp, Xavier Leroy and Mark Shinwell)

- GPR#693: fail on unexpected errors or warnings within caml_example
  environment.
  (Florian Angeletti)

- GPR#803: new ocamllex-based tool to extract bytecode compiler
  opcode information from C headers.
  (Nicolas Ojeda Bar)

- GPR#827: install missing mli and cmti files, new make target
  install-compiler-sources for installation of compiler-libs ml files
  (Hendrik Tews)

- GPR#887: allow -with-frame-pointers if clang is used as compiler on Linux
  (Bernhard Schommer)

- GPR#898: fix locale-dependence of primitive list order,
  detected through reproducible-builds.org.
  (Hannes Mehnert, review by Gabriel Scherer and Ximin Luo)

- GPR#907: Remove unused variable from the build system
  (Sébastien Hinderer, review by whitequark, Gabriel Scherer, Adrien Nader)

- GPR#911: Clarify the use of C compiler related variables in the build system.
  (Sébastien Hinderer, review by Adrien Nader, Alain Frisch, David Allsopp)

- GPR#919: use clang as preprocessor assembler if clang is used as compiler
  (Bernhard Schommer)

- GPR#927: improve the detection of hashbang support in the configure script
  (Armaël Guéneau)

- GPR#932: install ocaml{c,lex}->ocaml{c,lex}.byte symlink correctly
  when the opt target is built but opt.opt target is not.
  (whitequark, review by Gabriel Scherer)

- GPR#935: allow build in Android's termux
  (ygrek, review by Gabriel Scherer)

- GPR#984: Fix compilation of compiler distribution when Spacetime
  enabled
  (Mark Shinwell)

- GPR#991: On Windows, fix installation when native compiler is not
  built
  (Sébastien Hinderer, review by David Allsopp)

- GPR#1033: merge Unix and Windows build systems in the root directory
  (Sébastien Hinderer, review by Damien Doligez and Adrien Nader)

- GPR#1047: Make .depend files generated for C sources more portable
  (Sébastien Hinderer, review by Xavier Leroy and David Allsopp)

- GPR#1076: Simplify ocamlyacc's build system
  (Sébastien Hinderer, review by David Allsopp)

### Compiler distribution build system: Makefile factorization

The compiler distribution build system (the set of Makefiles used to
build the compiler distribution) traditionally had separate Makefiles
for Unix and Windows, which lead to some amount of duplication and
subtle differences and technical debt in general -- for people working
on the compiler distribution, but also cross-compilation or porting to
new systems. During the 4.05 development period, Sébastien Hinderer
worked on harmonizing the build rules and merging the two build
systems.

* Some changes were made to the config/Makefile file which
  is exported as $(ocamlc -where)/Makefile.config, and on
  which some advanced users might rely. The changes are
  as follows:
  - a BYTERUN variable was added that points to the installed ocamlrun
  - the PARTIALLD variable was removed (PACKLD is more complete)
  - the always-empty DLLCCCOMPOPTS was removed
  - the SHARED variable was removed; its value is "shared" or "noshared",
    which duplicates the existing and more convenient
    SUPPORTS_SHARED_LIBRARIES variable whose value is "true" or "false".

  Note that Makefile.config may change further in the future and relying
  on it is a bit fragile. We plan to make `ocamlc -config` easier to use
  for scripting purposes, and have a stable interface there. If you rely
  on Makefile.config, you may want to get in touch with Sébastien Hinderer
  or participate to MPR#7116 (Allow easy retrieval of Makefile.config's values)
  or MPR#7172 (More information in ocamlc -config).

The complete list of changes is listed below.

- GPR#705: update Makefile.nt so that ocamlnat compiles
  for non-Cygwin Windows ports.
  (Sébastien Hinderer, review by Alain Frisch)

- GPR#729: Make sure ocamlnat is built with a $(EXE) extension, merge
  rules between Unix and Windows Makefiles
  (Sébastien Hinderer, review by Alain Frisch)

- GPR#762: Merge build systems in the yacc/ directory.
  (Sébastien Hinderer, review by David Allsopp, Alain Frisch)

- GPR#764: Merge build systems in the debugger/ directory.
  (Sébastien Hinderer, review by Alain Frisch)

- GPR#785: Merge build systems in otherlibs/systhreads/
  (Sébastien Hinderer, review by Alain Frisch, David Allsopp,
   testing and regression fix by Jérémie Dimino)

- GPR#788: Merge build systems in subdirectories of otherlibs/.
  (Sébastien Hinderer, review by Alain Frisch)

- GPR#808, GPR#906: Merge Unix and Windows build systems
  in the ocamldoc/ directory
  (Sébastien Hinderer, review by Alain Frisch)

- GPR#812: Merge build systems in the tools/ subdirectory
  (Sébastien Hinderer, review by Alain Frisch)

- GPR#866: Merge build systems in the stdlib/ directory
  (Sébastien Hinderer, review by David Allsopp and Adrien Nader)

- GPR#941: Merge Unix and Windows build systems in the asmrun/ directory
  (Sébastien Hinderer, review by Mark Shinwell, Adrien Nader,
   Xavier Leroy, David Allsopp, Damien Doligez)

- GPR#981: Merge build systems in the byterun/ directory
  (Sébastien Hinderer, review by Adrien Nader)

- GPR#1033, GPR#1048: Merge build systems in the root directory
  (Sébastien Hinderer, review by Adrien Nader and Damien Doligez,
   testing and regression fix by Andreas Hauptmann)

### Internal/compiler-libs changes:

- GPR#673: distinguish initialization of block fields from mutation in lambda.
  (Frédéric Bour, review by Xavier Leroy, Stephen Dolan and Mark Shinwell)

- GPR#744, GPR#781: fix duplicate self-reference in imported cmi_crcs
  list in .cmti files + avoid rebuilding cmi_info record when creating
  .cmti files
  (Alain Frisch, report by Daniel Bünzli, review by Jérémie Dimino)

- GPR#881: change `Outcometree.out_variant` to be more general.
  `Ovar_name of out_ident * out_type list` becomes `Ovar_type of out_type`.
  (Valentin Gatien-Baron, review by Leo White)

- GPR#908: refactor PIC-handling in the s390x backend
  (Gabriel Scherer, review by Xavier Leroy and Mark Shinwell)

### Bug fixes

- MPR#5115: protect all byterun/fail.c functions against
  uninitialized caml_global_data (only changes the bytecode behavior)
  (Gabriel Scherer, review by Xavier Leroy)

- MPR#6136, GPR#967: Fix Closure so that overapplication evaluation order
  matches the bytecode compiler and Flambda.
  (Mark Shinwell, report by Jeremy Yallop, review by Frédéric Bour)

- MPR#6550, GPR#1094: Allow creation of empty .cmxa files on macOS
  (Mark Shinwell)

- MPR#6594, GPR#955: Remove "Istore_symbol" specific operation on x86-64.
  This is more robust and in particular avoids assembly failures on Win64.
  (Mark Shinwell, review by Xavier Leroy, testing by David Allsopp and
   Olivier Andrieu)

- MPR#6903: Unix.execvpe doesn't change environment on Cygwin
  (Xavier Leroy, report by Adrien Nader)

- MPR#6987: Strange error message probably caused by
  universal variable escape (with polymorphic variants)
  (Jacques Garrigue, report by Mikhail Mandrykin and Leo White)

- MPR#7216, GPR#949: don't require double parens in Functor((val x))
  (Jacques Garrigue, review by Valentin Gatien-Baron)

- MPR#7331: ocamldoc, avoid infinite loop in presence of self alias,
  i.e. module rec M:sig end = M
  (Florian Angeletti, review Gabriel Scherer)

- MPR#7346, GPR#966: Fix evaluation order problem whereby expressions could
  be incorrectly re-ordered when compiling with Flambda.  This also fixes one
  example of evaluation order in the native code compiler not matching the
  bytecode compiler (even when not using Flambda)
  (Mark Shinwell, Leo White, code review by Pierre Chambart)

- MPR#7348: Private row variables can escape their scope
  (Jacques Garrigue, report by Leo White)

- MPR#7407: Two not-quite-standard C idioms rejected by SUNWSPro compilers
  (Xavier Leroy)

- MPR#7421: Soundness bug with GADTs and lazy
  (Jacques Garrigue, report by Leo White)

- MPR#7424: Typechecker diverges on unboxed type declaration
  (Jacques Garrigue, report by Stephen Dolan)

- MPR#7426, GPR#965: Fix fatal error during object compilation (also
  introduces new [Pfield_computed] and [Psetfield_computed] primitives)
  (Mark Shinwell, report by Ulrich Singer)

- MPR#7427, GPR#959: Don't delete let bodies in Cmmgen
  (Mark Shinwell, report by Valentin Gatien-Baron)

- MPR#7432: Linking modules compiled with -labels and -nolabels is not safe
  (Jacques Garrigue, report by Jeremy Yallop)

- MPR#7437: typing assert failure with nonrec priv
  (Jacques Garrigue, report by Anil Madhavapeddy)

- MPR#7438: warning +34 exposes #row with private types
  (Alain Frisch, report by Anil Madhavapeddy)

- MPR#7443, GPR#990: spurious unused open warning with local open in patterns
  (Florian Angeletti, report by Gabriel Scherer)

- MPR#7456, GPR#1092: fix slow compilation on source files containing a lot
  of similar debugging information location entries
  (Mark Shinwell)

- MPR#7504: fix warning 8 with unconstrained records
  (Florian Angeletti, report by John Whitington)

- MPR#7511, GPR#1133: Unboxed type with unboxed argument should not be accepted
  (Damien Doligez, review by Jeremy Yallop and Leo White)

- GPR#805, GPR#815, GPR#833: check for integer overflow in String.concat
  (Jeremy Yallop,
   review by Damien Doligez, Alain Frisch, Daniel Bünzli, Fabrice Le Fessant)

- GPR#881: short-paths did not apply to some polymorphic variants
  (Valentin Gatien-Baron, review by Leo White)

- GPR#886: Fix Ctype.moregeneral's handling of row_name
  (Leo White, review by Jacques Garrigue)

- GPR#934: check for integer overflow in Bytes.extend
  (Jeremy Yallop, review by Gabriel Scherer)

- GPR#956: Keep possibly-effectful expressions when optimizing multiplication
  by zero.
  (Jeremy Yallop, review by Nicolás Ojeda Bär, Xavier Leroy and Mark Shinwell)

- GPR#977: Catch Out_of_range in ocamldebug's "list" command
  (Yunxing Dai)

- GPR#983: Avoid removing effectful expressions in Closure, and
  eliminate more non-effectful ones
  (Alain Frisch, review by Mark Shinwell and Gabriel Scherer)

- GPR#987: alloc_sockaddr: don't assume a null terminator. It is not inserted
  on macOS by system calls that fill in a struct sockaddr (e.g. getsockname).
  (Anton Bachin)

- GPR#998: Do not delete unused closures in un_anf.ml.
  (Leo White, review by Mark Shinwell and Pierre Chambart)

- GPR#1019: Fix fatal error in Flambda mode "[functions] does not map set of
  closures ID"
  (Pierre Chambart, code review by Mark Shinwell and Leo White)

- GPR#1075: Ensure that zero-sized float arrays have zero tags.
  (Mark Shinwell, Leo White, review by Xavier Leroy)

* GPR#1088: Gc.minor_words now returns accurate numbers.
  (compatibility: the .mli declaration of `Gc.minor_words`
   and `Gc.get_minor_free` changed, which may break libraries
   re-exporting these values.)
  (Stephen Dolan, review by Pierre Chambart and Xavier Leroy)

OCaml 4.04.2 (23 Jun 2017):
---------------------------

### Security fix:

- PR#7557: Local privilege escalation issue with ocaml binaries.
  (Damien Doligez, report by Eric Milliken, review by Xavier Leroy)

OCaml 4.04.1 (14 Apr 2017):
---------------------------

### Standard library:

- PR#7403, GPR#894: fix a bug in Set.map as introduced in 4.04.0
  (Gabriel Scherer, report by Thomas Leonard)

### Tools:

- PR#7411: ocamldoc, avoid nested <pre> tags in module description.
  (Florian Angeletti, report by user 'kosik')

- PR#7488: ocamldoc, wrong Latex output for variant types
  with constructors without arguments.
  (Florian Angeletti, report by Xavier Leroy)

### Build system:

- PR#7373, GPR#1023: New flexlink target in Makefile.nt to bootstrap the
  flexlink binary only, rather than the flexlink binary and the FlexDLL C
  objects.
  (David Allsopp)

### Bug fixes

- PR#7369: Str.regexp raises "Invalid_argument: index out of bounds"
  (Damien Doligez, report by John Whitington)

- PR#7373, GPR#1023: Fix ocamlmklib with bootstrapped FlexDLL. Bootstrapped
  FlexDLL objects are now installed to a subdirectory flexdll of the Standard
  Library which allows the compilers to pick them up explicitly and also
  ocamlmklib to include them without unnecessarily adding the entire Standard
  Library.
  (David Allsopp)

- PR#7385, GPR#1057: fix incorrect timestamps returned by Unix.stat on Windows
  when either TZ is set or system date is in DST.
  (David Allsopp, report and initial fix by Nicolás Ojeda Bär, review and
   superior implementation suggestion by Xavier Leroy)

- PR#7405, GPR#903: s390x: Fix address of caml_raise_exn in native dynlink modules
  (Richard Jones, review by Xavier Leroy)

- PR#7417, GPR#930: ensure 16 byte stack alignment inside caml_allocN on x86-64
  for ocaml build with WITH_FRAME_POINTERS defined
  (Christoph Cullmann)

- PR#7456, GPR#1092: fix slow compilation on source files containing a lot
  of similar debugging information location entries
  (Mark Shinwell)

- PR#7457: a case of double free in the systhreads library (POSIX implementation)
  (Xavier Leroy, report by Chet Murthy)

- PR#7460, GPR#1011: catch uncaught exception when unknown files are passed
  as argument (regression in 4.04.0)
  (Bernhard Schommer, review by Florian Angeletti and Gabriel Scherer,
   report by Stephen Dolan)

- PR#7505: Memory cannot be released after calling
    Bigarray.Genarray.change_layout.
  (Damien Doligez and Xavier Leroy, report by Liang Wang)

- GPR#912: Fix segfault in Unix.create_process on Windows caused by wrong header
  configuration.
  (David Allsopp)

- GPR#980: add dynlink options to ocamlbytecomp.cmxa to allow ocamlopt.opt
  to load plugins. See http://github.com/OCamlPro/ocamlc-plugins for examples.
  (Fabrice Le Fessant, review by David Allsopp)

- GPR#992: caml-types.el: Fix missing format argument, so that it can show kind
  of call at point correctly.
  (Chunhui He)

- GPR#1043: Allow Windows CRLF line-endings in ocamlyacc on Unix and Cygwin.
  (David Allsopp, review by Damien Doligez and Xavier Leroy)

- GPR#1072: Fix segfault in Sys.runtime_parameters when exception backtraces
  are enabled.
  (Olivier Andrieu)

OCaml 4.04.0 (4 Nov 2016):
--------------------------

(Changes that can break existing programs are marked with a "*")

### Language features:

- PR#7233: Support GADT equations on non-local abstract types
  (Jacques Garrigue)

- GPR#187, GPR#578: Local opening of modules in a pattern.
  Syntax: "M.(p)", "M.[p]","M.[| p |]", "M.{p}"
  (Florian Angeletti, Jacques Garrigue, review by Alain Frisch)

- GPR#301: local exception declarations "let exception ... in"
  (Alain Frisch)

- GPR#508: Allow shortcut for extension on semicolons: ;%foo
  (Jérémie Dimino)

- GPR#606: optimized representation for immutable records with a single
  field, and concrete types with a single constructor with a single argument.
  This is triggered with a [@@unboxed] attribute on the type definition.
  Currently mutually recursive datatypes are not well supported, this
  limitation should be lifted in the future (see MPR#7364).
  (Damien Doligez)

### Compiler user-interface and warnings:

* PR#6475, GPR#464: interpret all command-line options before compiling any
  files, changes (improves) the semantics of repeated -o options or -o
  combined with -c see the super-detailed commit message at
  https://github.com/ocaml/ocaml/commit/da56cf6dfdc13c09905c2e07f1d4849c8346eec8
  (whitequark)

- PR#7139: clarify the wording of Warning 38
  (Unused exception or extension constructor)
  (Gabriel Scherer)

* PR#7147, GPR#475: add colors when reporting errors generated by ppx rewriters.
  Remove the `Location.errorf_prefixed` function which is no longer relevant
  (Simon Cruanes, Jérémie Dimino)

- PR#7169, GPR#501: clarify the wording of Warning 8
  (Non-exhaustivity warning for pattern matching)
  (Florian Angeletti, review and report by Gabriel Scherer)

* GPR#591: Improve support for OCAMLPARAM: (i) do not use objects
  files with -a, -pack, -shared; (ii) use "before" objects in the toplevel
  (but not "after" objects); (iii) use -I dirs in the toplevel,
  (iv) fix bug where -I dirs were ignored when using threads
  (Marc Lasson, review by Damien Doligez and Alain Frisch)

- GPR#648: New -plugin option for ocamlc and ocamlopt, to dynamically extend
  the compilers at runtime.
  (Fabrice Le Fessant)

- GPR#684: Detect unused module declarations
  (Alain Frisch)

- GPR#706: Add a settable Env.Persistent_signature.load function so
  that cmi files can be loaded from other sources. This can be used to
  create self-contained toplevels.
  (Jérémie Dimino)

### Standard library:

- PR#6279, GPR#553: implement Set.map
  (Gabriel Scherer)

- PR#6820, GPR#560: Add Obj.reachable_words to compute the
  "transitive" heap size of a value
  (Alain Frisch, review by Mark Shinwell and Damien Doligez)

- GPR#473: Provide `Sys.backend_type` so that user can write backend-specific
  code in some cases (for example,  code generator).
  (Hongbo Zhang)

- GPR#589: Add a non-allocating function to recover the number of
  allocated minor words.
  (Pierre Chambart, review by Damien Doligez and Gabriel Scherer)

- GPR#626: String.split_on_char
  (Alain Frisch)

- GPR#669: Filename.extension and Filename.remove_extension
  (Alain Frisch, request by Edgar Aroutiounian, review by Daniel Bünzli
  and Damien Doligez)

- GPR#674: support unknown Sys.os_type in Filename, defaulting to Unix
  (Filename would previously fail at initialization time for
   Sys.os_type values other than "Unix", "Win32" and "Cygwin";
   mirage-os uses "xen")
  (Anil Madhavapeddy)

- GPR#772 %string_safe_set and %string_unsafe_set are deprecated aliases
  for %bytes_safe_set and %bytes_unsafe_set.
  (Hongbo Zhang and Damien Doligez)

### Other libraries

- MPR#4834, GPR#592: Add a Biggarray.Genarray.change_layout function
  to switch bigarrays between C and fortran layouts.
  (Guillaume Hennequin, review by Florian Angeletti)

### Code generation and optimizations:

- PR#4747, GPR#328: Optimize Hashtbl by using in-place updates of its
  internal bucket lists.  All operations run in constant stack size
  and are usually faster, except Hashtbl.copy which can be much
  slower
  (Alain Frisch)

- PR#6217, GPR#538: Optimize performance of record update:
  no more performance cliff when { foo with t1 = ..; t2 = ...; ... }
  hits 6 updated fields
  (Olivier Nicole, review by Thomas Braibant and Pierre Chambart)

- PR#7023, GPR#336: Better unboxing strategy
  (Alain Frisch, Pierre Chambart)

- PR#7244, GPR#840: Ocamlopt + flambda requires a lot of memory
  to compile large array literal expressions
  (Pierre Chambart, review by Mark Shinwell)

- PR#7291, GPR#780: Handle specialisation of recursive function that does
  not always preserve the arguments
  (Pierre Chambart, Mark Shinwell, report by Simon Cruanes)

- PR#7328, GPR#702: Do not eliminate boxed int divisions by zero and
  avoid checking twice if divisor is zero with flambda.
  (Pierre Chambart, report by Jeremy Yallop)

- GPR#427: Obj.is_block is now an inlined OCaml function instead of a
  C external.  This should be faster.
  (Demi Obenour)

- GPR#580: Optimize immutable float records
  (Pierre Chambart, review by Mark Shinwell)

- GPR#602: Do not generate dummy code to force module linking
  (Pierre Chambart, reviewed by Jacques Garrigue)

- GPR#703: Optimize some constant string operations when the "-safe-string"
  configure time option is enabled.
  (Pierre Chambart)

- GPR#707: Load cross module information during a meet
  (Pierre Chambart, report by Leo White, review by Mark Shinwell)

- GPR#709: Share a few more equal switch branches
  (Pierre Chambart, review by Gabriel Scherer)

- GPR#712: Small improvements to type-based optimizations for array
  and lazy
  (Alain Frisch, review by Pierre Chambart)

- GPR#714: Prevent warning 59 from triggering on Lazy of constants
  (Pierre Chambart, review by Leo White)

- GPR#723 Sort emitted functions according to source location
  (Pierre Chambart, review by Mark Shinwell)

- Lack of type normalization lead to missing simple compilation for "lazy x"
  (Alain Frisch)

### Runtime system:

- PR#7203, GPR#534: Add a new primitive caml_alloc_float_array to allocate an
  array of floats
  (Thomas Braibant)

- PR#7210, GPR#562: Allows to register finalisation function that are
  called only when a value will never be reachable anymore. The
  drawbacks compared to the existing one is that the finalisation
  function is not called with the value as argument. These finalisers
  are registered with `GC.finalise_last`
  (François Bobot reviewed by Damien Doligez and Leo White)

- GPR#247: In previous OCaml versions, inlining caused stack frames to
  disappear from stacktraces. This made debugging harder in presence of
  optimizations, and flambda was going to make this worse. The debugging
  information produced by the compiler now enables the reconstruction of the
  original backtrace. Use `Printexc.get_raw_backtrace_next_slot` to traverse
  the list of inlined stack frames.
  (Frédéric Bour, review by Mark Shinwell and Xavier Leroy)

- GPR#590: Do not perform compaction if the real overhead is less than expected
  (Thomas Braibant)

### Tools:

- PR#7189: toplevel #show, follow chains of module aliases
  (Gabriel Scherer, report by Daniel Bünzli, review by Thomas Refis)

- PR#7248: have ocamldep interpret -open arguments in left-to-right order
  (Gabriel Scherer, report by Anton Bachin)

- PR#7272, GPR#798: ocamldoc, missing line breaks in type_*.html files
  (Florian Angeletti)

- PR#7290: ocamldoc, improved support for inline records
  (Florian Angeletti)

- PR#7323, GPR#750: ensure "ocamllex -ml" works with -safe-string
  (Hongbo Zhang)

- PR#7350, GPR#806: ocamldoc, add viewport metadata to generated html pages
  (Florian Angeletti, request by Daniel Bünzli)

- GPR#452: Make the output of ocamldep more stable
  (Alain Frisch)

- GPR#548: empty documentation comments
  (Florian Angeletti)

- GPR#575: Add the -no-version option to the toplevel
  (Sébastien Hinderer)

- GPR#598: Add a --strict option to ocamlyacc treat conflicts as errors
  (this option is now used for the compiler's parser)
  (Jeremy Yallop)

- GPR#613: make ocamldoc use -open arguments
  (Florian Angeletti)

- GPR#718: ocamldoc, fix order of extensible variant constructors
  (Florian Angeletti)

### Debugging and profiling:

- GPR#585: Spacetime, a new memory profiler (Mark Shinwell, Leo White)

### Manual and documentation:

- PR#7007, PR#7311: document the existence of OCAMLPARAM and
  ocaml_compiler_internal_params
  (Damien Doligez, reports by Wim Lewis and Gabriel Scherer)

- PR#7243: warn users against using WinZip to unpack the source archive
  (Damien Doligez, report by Shayne Fletcher)

- PR#7245, GPR#565: clarification to the wording and documentation
  of Warning 52 (fragile constant pattern)
  (Gabriel Scherer, William, Adrien Nader, Jacques Garrigue)

- #PR7265, GPR#769: Restore 4.02.3 behaviour of Unix.fstat, if the
  file descriptor doesn't wrap a regular file (win32unix only)
  (Andreas Hauptmann, review by David Allsopp)

- PR#7288: flatten : Avoid confusion
  (Damien Doligez, report by user 'tormen')

- PR#7355: Gc.finalise and lazy values
  (Jeremy Yallop)

- GPR#842: Document that [Store_field] must not be used to populate
  arrays of values declared using [CAMLlocalN] (Mark Shinwell)

### Compiler distribution build system:

- GPR#324: Compiler developers: Adding new primitives to the
  standard runtime doesn't require anymore to run `make bootstrap`
  (François Bobot)

- GPR#384: Fix compilation using old Microsoft C Compilers not
  supporting secure CRT functions (SDK Visual Studio 2005 compiler and
  earlier) and standard 64-bit integer literals (Visual Studio .NET
  2002 and earlier)
  (David Allsopp)

- GPR#507: More sharing between Unix and Windows makefiles
  (whitequark, review by Alain Frisch)

* GPR#512, GPR#587: Installed `ocamlc`, `ocamlopt`, and `ocamllex` are
  now the native-code versions of the tools, if those versions were
  built.
  (Demi Obenour)

- GPR#525: fix build on OpenIndiana
  (Sergey Avseyev, review by Damien Doligez)

- GPR#687: "./configure -safe-string" to get a system where
  "-unsafe-string" is not allowed, thus giving stronger non-local
  guarantees about immutability of strings
  (Alain Frisch, review by Hezekiah M. Carty)

### Bug fixes:

* PR#6505: Missed Type-error leads to a segfault upon record access.
  (Jacques Garrigue, extra report by Stephen Dolan)
  Proper fix required a more restrictive approach to recursive types:
  mutually recursive types are seen as abstract types (i.e. non-contractive)
  when checking the well-foundedness of the recursion.

* PR#6752: Nominal types and scope escaping.
  Revert to strict scope for non-generalizable type variables, cf. Mantis.
  Note that this is actually stricter than the behavior before 4.03,
  cf. PR#7313, meaning that you may sometimes need to add type annotations
  to explicitly instantiate non-generalizable type variables.
  (Jacques Garrigue, following discussion with Jeremy Yallop,
   Nicolas Ojeda Bar and Alain Frisch)

- PR#7112: Aliased arguments ignored for equality of module types
  (Jacques Garrigue, report by Leo White)

- PR#7134: compiler forcing aliases it shouldn't while reporting type errors
  (Jacques Garrigue, report and suggestion by sliquister)

- PR#7153: document that Unix.SOCK_SEQPACKET is not really usable.

- PR#7165, GPR#494: uncaught exception on invalid lexer directive
  (Gabriel Scherer, report by KC Sivaramakrishnan using afl-fuzz)

- PR#7257, GPR#583: revert a 4.03 change of behavior on (Unix.sleep 0.),
  it now calls (nano)sleep for 0 seconds as in (< 4.03) versions.
  (Hannes Mehnert, review by Damien Doligez)

- PR#7259 and GPR#603: flambda does not collapse pattern matching
  in some cases
  (Pierre Chambart, report by Reed Wilson, review by Mark Shinwell)

- PR#7260: GADT + subtyping compile time crash
  (Jacques Garrigue, report by Nicolas Ojeda Bar)

- PR#7269: Segfault from conjunctive constraints in GADT
  (Jacques Garrigue, report by Stephen Dolan)

- PR#7276: Support more than FD_SETSIZE sockets in Windows' emulation
  of select
  (David Scott, review by Alain Frisch)

* PR#7278: Prevent private inline records from being mutated
  (Alain Frisch, report by Pierre Chambart)

- PR#7284: Bug in mcomp_fields leads to segfault
  (Jacques Garrigue, report by Leo White)

- PR#7285: Relaxed value restriction broken with principal
  (Jacques Garrigue, report by Leo White)

- PR#7297: -strict-sequence turns off Warning 21
  (Jacques Garrigue, report by Valentin Gatien-Baron)

- PR#7299: remove access to OCaml heap inside blocking section in win32unix
  (David Allsopp, report by Andreas Hauptmann)

- PR#7300: remove access to OCaml heap inside blocking in Unix.sleep on Windows
  (David Allsopp)

- PR#7305: -principal causes loop in type checker when compiling
  (Jacques Garrigue, report by Anil Madhavapeddy, analysis by Leo White)

- PR#7330: Missing exhaustivity check for extensible variant
  (Jacques Garrigue, report by Elarnon *)

- PR#7374: Contractiveness check unsound with constraints
  (Jacques Garrigue, report by Leo White)

- PR#7378: GADT constructors can be re-exposed with an incompatible type
  (Jacques Garrigue, report by Alain Frisch)

- PR#7389: Unsoundness in GADT exhaustiveness with existential variables
  (Jacques Garrigue, report by Stephen Dolan)

* GPR#533: Thread library: fixed [Thread.wait_signal] so that it
  converts back the signal number returned by [sigwait] to an
  OS-independent number
  (Jérémie Dimino)

- GPR#600: (similar to GPR#555) ensure that register typing constraints are
  respected at N-way join points in the control flow graph
  (Mark Shinwell)

- GPR#672: Fix float_of_hex parser to correctly reject some invalid forms
  (Bogdan Tătăroiu, review by Thomas Braibant and Alain Frisch)

- GPR#700: Fix maximum weak bucket size
  (Nicolas Ojeda Bar, review by François Bobot)

- GPR#708 Allow more module aliases in strengthening (Leo White)

- GPR#713, PR#7301: Fix wrong code generation involving lazy values in Flambda
  mode
  (Mark Shinwell, review by Pierre Chambart and Alain Frisch)

- GPR#721: Fix infinite loop in flambda due to [@@specialise] annotations

- GPR#779: Building native runtime on Windows could fail when bootstrapping
  FlexDLL if there was also a system-installed flexlink
  (David Allsopp, report Michael Soegtrop)

- GPR#805, GPR#815, GPR#833: check for integer overflow in String.concat
  (Jeremy Yallop,
   review by Damien Doligez, Alain Frisch, Daniel Bünzli, Fabrice Le Fessant)

- GPR#810: check for integer overflow in Array.concat
  (Jeremy Yallop)

- GPR#814: fix the Buffer.add_substring bounds check to handle overflow
  (Jeremy Yallop)

- GPR#880: Fix [@@inline] with default parameters in flambda (Leo White)

### Internal/compiler-libs changes:

- PR#7200, GPR#539: Improve, fix, and add test for parsing/pprintast.ml
  (Runhang Li, David Sheets, Alain Frisch)

- GPR#351: make driver/pparse.ml functions type-safe
  (Gabriel Scherer, Dmitrii Kosarev, review by Jérémie Dimino)

- GPR#516: Improve Texp_record constructor representation, and
  propagate updated record type information
  (Pierre Chambart, review by Alain Frisch)

- GPR#678: Graphics.close_graph crashes 64-bit Windows ports (re-implementation
  of PR#3963)
  (David Allsopp)

- GPR#679: delay registration of docstring after the mapper is applied
  (Hugo Heuzard, review by Leo White)

- GPR#872: don't attach (**/**) comments to any particular node
  (Thomas Refis, review by Leo White)

OCaml 4.03.0 (25 Apr 2016):
---------------------------

(Changes that can break existing programs are marked with a "*")

### Language features:

- PR#5528: inline records for constructor arguments
  (Alain Frisch)

- PR#6220, PR#6403, PR#6437, PR#6801:
  Improved redundancy and exhaustiveness checks for GADTs.
  Namely, the redundancy checker now checks whether the uncovered pattern
  of the pattern is actually inhabited, exploding at most one wild card.
  This is also done for exhaustiveness when there is only one case.
  Additionally, one can now write unreachable cases, of the form
  "pat -> .", which are treated by the redundancy check.
  (Jacques Garrigue)

- PR#6374: allow "_ t" as a short-hand for "(_, _, ..) t" for n-ary type
  constructors
  (Alain Frisch)

- PR#6714: allow [@@ocaml.warning] on most structure and signature items:
  values, modules, module types
  (whitequark)

- PR#6806: Syntax shortcut for putting a type annotation on a record field:
  { f1 : typ = e } is sugar for { f1 = (e : typ) }
  { f1 : typ } is sugar for { f1 = (f1 : typ) }
  (Valentin Gatien-Baron, review by Jérémie Dimino)

- PR#6806: Allow type annotations before the "->" in "fun <args> -> <expr>"
  fun x y : (int * int) -> (x, y)
  (Valentin Gatien-Baron, review by Jérémie Dimino)

- GPR#26: support for "(type a b)" as syntactic sugar for "(type a) (type b)"
  (Gabriel Scherer)

- GPR#42: short functor type syntax: "S -> T" for "functor (_ : S) -> T"
  (Leo White)

- GPR#88: allow field punning in object copying expressions:
  {< x; y; >} is sugar for {< x = x; y = y; >}
  (Jeremy Yallop)

- GPR#112: octal escape sequences for char and string literals
  "Make it \o033[1mBOLD\o033[0m"
  (Rafaël Bocquet, request by John Whitington)

- GPR#167: allow to annotate externals' arguments and result types so
  they can be unboxed or untagged: [@unboxed], [@untagged]. Supports
  untagging int and unboxing int32, int64, nativeint and float.
  (Jérémie Dimino, Mark Shinwell)

- GPR#173: [@inline] and [@inlined] attributes (for function declarations
  and call sites respectively) to control inlining
  (Pierre Chambart, Mark Shinwell)

- GPR#188: accept [@@immediate] attribute on type declarations to mark types
  that are represented at runtime by an integer
  (Will Crichton, reviewed by Leo White)

* GPR#234: allow "[]" as a user-defined constructor. Demand parenthesis
  around "::" when using "::" as user-defined constructor:
  code using "| :: of ..." must change to "| (::) of ...".
  (Runhang Li, review by Damien Doligez)

- GPR#240: replace special annotations on externals by attributes:
  * "float" is generalized to [@@unboxed]
  * "noalloc" becomes [@@noalloc]
  Deprecate "float" and "noalloc".
  (Jérémie Dimino)

- GPR#254: @ocaml.warn_on_literal_pattern attribute on constructors to
  warn when the argument is matches against a constant pattern.  This
  attribute is applied on predefined exception constructors which
  carry purely informational (with no stability guarantee) messages.
  (Alain Frisch)

- GPR#268: hexadecimal notation for floating-point literals: -0x1.ffffp+987
  In OCaml source code, FP literals can be written using the hexadecimal
  notation 0x<mantissa in hex>p<exponent> from ISO C99.
  (Xavier Leroy)

- GPR#273: allow to get the extension slot of an extension constructor
  by writing [%extension_constructor <path>]
  (Jérémie Dimino)

- GPR#282: change short-paths penalty heuristic to assign the same cost to
  idents containing double underscores as to idents starting with an underscore
  (Thomas Refis, Leo White)

- PR#6681 GPR#326: signature items are now accepted as payloads for
  extension and attributes, using the syntax [%foo: SIG ] or [@foo: SIG ].
  Examples: "[%%client: val foo : int]" or "val%client foo : int".
  (Alain Frisch and Gabriel Radanne)

* GPR#342: Allow shortcuts for extension and attributes on all keywords:
  module%foo, class[@foo], etc.
  The attribute in "let[@foo] .. in .." is now attached to the value binding,
  not to the expression.
  (Gabriel Radanne)

### Compilers:

* PR#4231, PR#5461: warning 31 is now fatal by default
  (Warning 31: A module is linked twice in the same executable.)
  This is an interim solution; double-linking of modules has dangerous
  semantics, eg. exception constructors end up with two distinct declarations.
  (Alain Frisch)

- PR#4800: better compilation of tuple assignment
  (Gabriel Scherer and Alain Frisch)

- PR#5995: keep -for-pack into account to name exceptions;
  -for-pack should now be used during bytecode compilation as well
  (Alain Frisch, report by Christophe Troestler)

- PR#6400: better error message for '_' used as an expression
  (Alain Frisch, report by whitequark)

- PR#6501: harden the native-code generator against certain uses of "%identity"
  (Xavier Leroy, report by Antoine Miné)

- PR#6636: add --version option
  (whitequark)

- PR#6679: fix pprintast printing of constraints in type declarations
  (Alain Frisch, report by Jun Furuse)

- PR#6737: fix Typedtree attributes on (fun x -> body) expressions
  (Alain Frisch, report by Oleg Kiselyov)

* PR#6865: remove special case for parsing "let _ = expr" in structures
  (Jérémie Dimino, Alain Frisch)

* PR#6438, PR#7059, GPR#315: Pattern guard disables exhaustiveness check
  (function Some x when x = 0 -> ()) will now raise warning 8 (non-exhaustive)
  instead of warning 25 (all clauses are guarded). 25 isn't raised anymore.
  Projects that set warning 8 as an error may fail to compile (presumably
  this is the semantics they wanted).
  (Alain Frisch, request by Martin Jambon and John Whitington)

- PR#6920: fix debug informations around uses of %apply or %revapply
  (Jérémie Dimino, report by Daniel Bünzli)

- PR#6939: Segfault with improper use of let-rec
  (Alain Frisch)

- PR#6943: native-code generator for POWER/PowerPC 64 bits, both in
  big-endian (ppc64) and little-endian (ppc64le) configuration.
  (Xavier Leroy, with inspiration from RedHat's unofficial ppc64 and ppc64le
  ports)

- PR#6979: better code generation in x86-32 backend for copying floats to
  the stack
  (Marc Lasson, review by Xavier Leroy)

- PR#7018: fix missing identifier renaming during inlining
  (Alain Frisch, review by Xavier Leroy)

- PR#7022, GPR#259: unbox float and boxed ints earlier, avoid second pass
  (Alain Frisch)

- PR#7026, GPR#288: remove write barrier for polymorphic variants without
  arguments
  (Simon Cruanes)

- PR#7031: new warning 57, ambiguous guarded or-patterns
  (Luc Maranget, Gabriel Scherer, report by Martin Clochard and Claude Marché)

- PR#7064, GPR#316: allowing to mark compilation units and sub-modules as
  deprecated
  (Alain Frisch)

- PR#7067: fix performance regression (wrt. 4.01) in the native compiler
  for long nested structures
  (Alain Frisch, report by Daniel Bünzli, review by Jacques Garrigue)

- PR#7097: fix strange syntax error message around illegal packaged module
  signature constraints
  (Alain Frisch, report by Jun Furuse)

- PR#7118, PR#7120, GPR#408, GPR#476: Bug fixed in stack unwinding
  metadata generation. Was a cause of crashes in GUI programs on OS X.
  (Bart Jacobs, review by Mark Shinwell)

- PR#7168: Exceeding stack limit in bytecode can lead to a crash.
  (Jacques-Henri Jourdan)

- PR#7232: Strange Pprintast output with ppx_deriving
  (Damien Doligez, report by Anton Bachin)

- GPR#17: some cmm optimizations of integer operations with constants
  (Stephen Dolan, review by Pierre Chambart)

- GPR#89: improve type-specialization of unapplied primitives:
  unapplied annotations (compare : int -> _),
  type propagation (List.sort compare [1;2;3])
  and propagation from module signatures now lead to specialization
  (Frédéric Bour, review by Gabriel Scherer)

- GPR#107: Prevent more unnecessary float boxing, especially in `if` and `match`
  (Vladimir Brankov, review by Alain Frisch)

- GPR#109: new (lazy) unboxing strategy for float and int references
  (Vladimir Brankov, review by Alain Frisch)

- GPR#115: More precise typing of values at the C-- and Mach level.
  (Xavier Leroy, review by Pierre Chambart)

- GPR#132: Flambda: new intermediate language and "middle-end" optimizers
  (Pierre Chambart, Mark Shinwell, Leo White)

- GPR#212, PR#7226, GPR#542: emit column position in gas assembly `.loc`
  (Frédéric Bour, Anton Bachin)

- GPR#207: Colors in compiler messages (warnings, errors)
  configure with -color {auto|always|never} or TERM=dumb
  (Simon Cruanes, review by Gabriel Scherer)

- GPR#258: more precise information on PowerPC instruction sizes
  (Pierre Chambart, Xavier Leroy)

- GPR#263: improve code generation for if-equivalents of (&&) and (||)
  (Pierre Chambart)

- GPR#270: Make [transl_exception_constructor] generate [Immutable] blocks
  (Mark Shinwell)

- GPR#271: Fix incorrect mutability flag when records are built using "with"
  (Mark Shinwell)

- GPR#275: native-code generator for IBM z System running Linux.
  In memoriam Gene Amdahl, 1922-2015.
  (Bill O'Farrell, Tristan Amini, Xavier Leroy)

- GPR#282: relax short-paths safety check in presence of module aliases, take
  penalty into account while building the printing map.
  (Thomas Refis, Leo White)

- GPR#306: Instrument the compiler to debug performance regressions
  (Pierre Chambart)

- GPR#319: add warning 58 for missing cmx files, and
  extend -opaque option to mli files: a missing .cmx does not warn
  if the corresponding .cmi is compiled -opaque.
  (Leo White)

- GPR#388: OCAML_FLEXLINK environment variable allows overriding flexlink
  command (David Allsopp)

- GPR#392: put all parsetree invariants in a new module Ast_invariants
  (Jérémie Dimino)

- GPR#407: don't display the name of compiled .c files when calling the
  Microsoft C Compiler (same as the assembler).
  (David Allsopp)

- GPR#431: permit constant float arrays to be eligible for pattern match
  branch merging
  (Pierre Chambart)

- GPR#455: provide more debugging information to Js_of_ocaml
  (Jérôme Vouillon)

- GPR#514, GPR#554: Added several command-line flags to explicitly enable
  settings that are currently the default:
  `-alias-deps`, `-app-funct`, `-no-keep-docs`, `-no-keep-locs`,
  `-no-principal`, `-no-rectypes`, `-no-strict-formats`
  (Demi Obenour)

- GPR#545: use reraise to preserve backtrace on
  `match .. with exception e -> raise e`
  (Nicolas Ojeda Bar, review by Gabriel Scherer)

### Runtime system:

* GPR#596: make string/bytes distinguishable in the underlying
  compiler implementation; caml_fill_string and caml_create_string are
  deprecated and will be removed in the future, please use
  caml_fill_bytes and caml_create_bytes for migration
  (Hongbo Zhang, review by Damien Doligez, Alain Frisch, and Hugo Heuzard)

- PR#3612, PR#92: allow allocating custom block with finalizers
  in the minor heap.
  (Pierre Chambart)

* PR#6517: use ISO C99 types {,u}int{32,64}_t in preference to our homegrown
  types {,u}int{32,64}.
  C stubs may have to be updated as {,u}int{32,64}_t are not defined anymore.
  (Xavier Leroy)

- PR#6760: closures evaluated in the toplevel can now be marshalled
  (whitequark, review by Jacques-Henri Jourdan)

- PR#6902, GPR#210: emit a runtime warning on stderr
  when finalizing an I/O channel which is still open:
    "channel opened on file '...' dies without being closed"
  this is controlled by OCAMLRUNPARAM=W=1 or with Sys.enable_runtime_warnings.
  The behavior of affected program is not changed,
  but they should still be fixed.
  (Alain Frisch, review by Damien Doligez)

- Signal handling: for read-and-clear, use GCC/Clang atomic builtins
  if available.
  (Xavier Leroy)

- PR#6910, GPR#224: marshaling (output_value, input_value, et al)
  now support marshaled data bigger than 4 Gb.
  (Xavier Leroy)

* GPR#226: select higher levels of optimization for GCC >= 3.4 and Clang
  when compiling the run-time system and C stub code.
  "-std=gnu99 -O2 -fno-strict-aliasing -fwrapv" is used by default.
  This also affects default flags for user stubs compiled with "ocamlc -c foo.c"
  and may uncover bugs in them.
  (Xavier Leroy)

- GPR#262: Multiple GC roots per compilation unit
  (Pierre Chambart, Mark Shinwell, review by Damien Doligez)

* GPR#297: Several changes to improve the worst-case GC pause time.
  Changes Gc.control and Gc.major_slice and adds functions to the Gc module.
  (Damien Doligez, with help from François Bobot, Thomas Braibant, Leo White)

- GPR#325: Add v=0x400 flag to OCAMLRUNPARAM to display GC stats on exit
  (Louis Gesbert, review by Alain Frisch)

### Standard library:

- PR#1460, GPR#230: Array.map2, Array.iter2
  (John Christopher McAlpine)

- PR#5197, GPR#63: Arg: allow flags such as --flag=arg as well as --flag arg
  (Richard Jones)

- PR#6017, PR#7034, GPR#267: More efficient ifprintf implementation
  (Jeremy Yallop, review by Gabriel Scherer)

- PR#6296: Some documentation on the floating-point representations
    recognized by Pervasives.float_of_string
  (Xavier Leroy)

- PR#6316: Scanf.scanf failure on %u formats when reading big integers
  (Xavier Leroy, Benoît Vaugon)

- PR#6321: guarantee that "hypot infinity nan = infinity"
  (for conformance with ISO C99)
  (Xavier Leroy)

- PR#6390, GPR#36: expose Sys.{int_size,max_wosize} for js_of_ocaml portability
  (Hugo Heuzard)

- PR#6449: Add Map.union
  (Alain Frisch)

* PR#6494: Add 'equal' functions in modules
  Bytes, Char, Digest, Int32, Int64, Nativeint, and String
  Users defining their own modules with signature 'module type of Int32'
  have to extend their implementation.
  (Romain Calascibetta)

* PR#6524, GPR#79: Filename: Optional ?perms argument to open_temp_file
  May break partial applications of the function (fix by passing ?perms:None)
  (Daniel Bünzli, review by Jacques-Pascal Deplaix)

* PR#6525, GPR#80: Add Uchar module to the standard library
  May introduce module name conflicts with existing projects.
  (Daniel Bünzli, review by Yoriyuki Yamagata and Damien Doligez)

- PR#6577: improve performance of %L, %l, %n, %S, %C format specifiers
  (Alain Frisch)

- PR#6585: fix memory leak in win32unix/createprocess.c
  (Alain Frisch, report by user 'aha')

- PR#6645, GPR#174: Guarantee that Set.add, Set.remove, Set.filter
  return the original set if no change is required
  (Alain Frisch, Mohamed Iguernlala)

- PR#6649, GPR#222: accept (int_of_string "+3")
  (John Christopher McAlpine)

- PR#6694, PR#6695, GPR#124: deprecate functions using ISO-8859-1 character set
  in Char, Bytes, String and provide alternatives *_acii using US-ASCII.
  Affected functions:
    {Char,String,Bytes}.{uppercase,lowercase},
    {String,Bytes}.{capitalize,uncaptialize}
  (whitequark, review by Damien Doligez)

- GPR#22: Add the Ephemeron module that implements ephemerons and weak
  hash table
  (François Bobot, review by Damien Doligez, Daniel Bünzli,
  Alain Frisch, Pierre Chambart)

- GPR#164: more efficient (branchless) implementation of Pervasives.compare
  specialized at type 'float'.
  (Vladimir Brankov)

- GPR#175: Guarantee that Map.add, Map.remove, Map.filter
  return the original map if no change is required.
  (Mohamed Iguernlala)

- GPR#201: generalize types of Printf.{ifprintf,ikfprintf}
  (Maxence Guesdon)

- GPR#216: add the missing POSIX.1-2001 signals in Sys
  (Guillaume Bury)

- GPR#239: remove type-unsafe code from Stream
  (Pierre Chambart, review by Gabriel Scherer and Jeremy Yallop)

- GPR#250: Check for negative start element in Array.sub
  (Jeremy Yallop)

- GPR#265: new implementation of Queue avoiding Obj.magic
  (Jérémie Dimino)

- GPR#268, GPR#303: '%h' and '%H' modifiers for printf and scanf to
  support floating-point numbers in hexadecimal notation
  (Xavier Leroy, Benoît Vaugon)

- GPR#272: Switch classify_float to [@@unboxed]
  (Alain Frisch)

- Improve speed of classify_float by not going through fpclassify()
  (Alain Frisch, Xavier Leroy)

- GPR#277: Switch the following externals to [@@unboxed]:
  * {Nativeint,Int32,Int64}.{of,to}_float
  * Int{32,64}.float_of_bits
  * Int{32,64}.bits_of_float
  (Jérémie Dimino)

- GPR#281: Switch the following externals to [@@unboxed]:
  * Sys.time (and [@@noalloc])
  * Pervasives.ldexp (and [@@noalloc])
  * Pervasives.compare for float, nativeint, int32, int64.
  (François Bobot)

- PR#3622, GPR#195: add function Stack.fold
  (Simon Cruanes)

- GPR#329: Add exists, for_all,  mem and memq functions in Array
  (Bernhard Schommer)

- GPR#337: Add [Hashtbl.filter_map_inplace]
  (Alain Frisch)

- GPR#356: Add [Format.kasprintf]
  (Jérémie Dimino, Mark Shinwell)

### Type system:

- PR#5545: Type annotations on methods cannot control the choice of abbreviation
  (Jacques Garrigue)

* PR#6465: allow incremental weakening of module aliases.
  This is done by adding equations to submodules when expanding aliases.
  In theory this may be incompatible is some corner cases defining a module
  type through inference, but no breakage known on published code.
  (Jacques Garrigue)

- PR#6593: Functor application in tests/basic-modules fails after commit 15405
  (Jacques Garrigue)

### Toplevel and debugger:

- PR#6113: Add descriptions to directives, and display them via #help
  (Nick Giannarakis, Berke Durak, Francis Southern and Gabriel Scherer)

- PR#6396: Warnings-as-errors not properly flushed in the toplevel
  (Alain Frisch)

- PR#6401: use proper error reporting for toplevel environment initialization:
  no more Env.Error(_) at start time
  (Gabriel Scherer, Alain Frisch)

- PR#6468: toplevel now supports backtraces if invoked with OCAMLRUNPARAM=b
  (whitequark and Jake Donham,
   review by Gabriel Scherer and Jacques-Henri Jourdan)

- PR#6906: wrong error location for unmatched paren with #use in toplevel
  (Damien Doligez, report by Kenichi Asai)

- PR#6935, GPR#298: crash in debugger when load_printer is given a directory
  (Junsong Li, review by Gabriel Scherer)

- PR#7081: report preprocessor warnings in the toplevel
  (Valentin Gatien-Baron, review by Jérémie Dimino)

- PR#7098: Loss of ppx context in toplevel after an exception
  (Alain Frisch, report by whitequark)

- PR#7101: The toplevel does not close in_channel for libraries specified on
  its command line
  (Alain Frisch)

- PR#7119: the toplevel does not respect [@@@warning]
  (Alain Frisch, report by Gabriel Radanne)

### Other libraries:

* Unix library: channels created by Unix.in_channel_of_descr or
  Unix.out_channel_of_descr no longer support text mode under Windows.
  Calling [set_binary_mode_{in,out} chan false] on these channels
  now causes an error.
  (Xavier Leroy)

- PR#4023 and GPR#68: add Unix.sleepf (sleep with sub-second resolution)
  (Evgenii Lepikhin and Xavier Leroy)

* Protect Unix.sleep against interruptions by handled signals.
  Before, a handled signal could cause Unix.sleep to return early.
  Now, the sleep is restarted until the given time is elapsed.
  (Xavier Leroy)

* PR#6120, GPR#462: implement Unix.symlink and Unix.readlink on
  Windows. Unix.symlink has a new optional argument to_dir (ignored on
  non-native Windows platforms). stat functions reimplemented to avoid
  buggy Microsoft CRT implementations (native Windows only)
  (David Allsopp, review by Daniel Bünzli)

- PR#6263: add kind_size_in_bytes and size_in_bytes functions
  to Bigarray module.
  (Runhang Li, review by Mark Shinwell)

- PR#6289: Unix.utimes uses the current time only if both arguments
    are exactly 0.0.  Also, use sub-second resolution if available.
  (Xavier Leroy, report by Christophe Troestler)

- PR#6896: serious reimplementation of Big_int.float_of_big_int and
  Ratio.float_of_ratio, ensuring that the result is correctly rounded.
  (Xavier Leroy)

- PR#6989: in Str library, make sure that all \(...\) groups are binding
    and can be consulted with Str.matched_group.  There used to be
    a limitation to 32 binding groups.
  (Xavier Leroy)

- PR#7013: spurious wake-up in the Event module
  (Xavier Leroy)

- PR#7024: in documentation of Str regular expressions, clarify what
    "end of line" means for "^" and "$" regexps.
  (Xavier Leroy, question by Fredrik Lindgren)

- PR#7209: do not run at_exit handlers in [Unix.create_process] and
  similar functions when the [exec] call fails in the child process
  (Jérémie Dimino)

### OCamldep:

- GPR#286: add support for module aliases
  (Jacques Garrigue)

### Manual:

- GPR#302: The OCaml reference manual is now included in the manual/
  subdirectory of the main OCaml source repository. Contributions to
  the manual are warmly welcome.
  (François Bobot, review by Florian Angeletti)

- PR#6601: replace strcpy with caml_strdup in sample code
  (Christopher Zimmermann)

- PR#6676: ongoing simplification of the "Language Extensions" section
  (Alain Frisch, John Whitington)

- PR#6898: Update win32 support documentation of the Unix library
  (Damien Doligez, report by Daniel Bünzli)

- PR#7092, GPR#379: Add missing documentation for new 4.03 features
  (Florian Angeletti)

- PR#7094, GPR#468, GPR#551: add new section 8.5 to document warnings
  The general idea is to document warnings that may require explanations.
  Currently documented warnings are:
  - 52: Fragile constant pattern.
  - 57: Ambiguous or-pattern variables under guard
  (Florian Angeletti and Gabriel Scherer)

- PR#7109, GPR#380: Fix bigarray documentation layout
  (Florian Angeletti, Leo White)

### Bug fixes:

- PR#3612: memory leak in bigarray read from file
  (Pierre Chambart, report by Gary Huber)

* PR#4166, PR#6956: force linking when calling external C primitives
  (Jacques Garrigue, reports by Markus Mottl and Christophe Troestler)

* PR#4466, PR#5325: under Windows, concurrent read and write operations
    on the same socket could block unexpectedly.  Fixed by keeping sockets
    in asynchronous mode rather than creating them in synchronous mode.
  (Xavier Leroy)

* PR#4539: change exception string raised when comparing functional values
  May break programs matching on the string argument of Invalid_argument.
  Matching on the string argument of Invalid_argument or Failure is a
  programming mistake: these strings may change in future versions.
  (Nicolas Braud-Santoni, report by Eric Cooper)

- PR#4832: Filling bigarrays may block out runtime
  (Markus Mottl)

- PR#5663: program rejected due to nongeneralizable type variable that
    appears nowhere
  (Jacques Garrigue, report by Stephen Weeks)

- PR#5780: report more informative type names in GADTs error messages
  (Jacques Garrigue, report by Sebastien Furic)

- PR#5887: move the byterun/*.h headers to byterun/caml/*.h to avoid header
    name clashes
  (Jérôme Vouillon and Adrien Nader and whitequark)

* PR#6081: ocaml now adds script's directory to search path, not current
    directory
  (Thomas Leonard and Damien Doligez)

- PR#6108, PR#6802: fail cleanly if dynlink.cma or ocamltoplevel.cma
    are loaded inside the toplevel loop.
  (Xavier Leroy)

- PR#6171: Confusing error message when a type escapes its scope.
  (Jacques Garrigue and Leo White, report by John Whitington)

- PR#6340: Incorrect handling of \r when processing "Windows" source files
  (Damien Doligez, report by David Allsopp)

- PR#6342: Incorrect error message when type constraints differ
  (Alain Frisch, report by Philippe Wang)

* PR#6521: {Bytes,Char,String}.escaped were locale-dependent
  we now escape all non-ASCII-printable instead of a locale-dependent subset.
  (Damien Doligez, report by Jun Furuse)

- PR#6526: ocamllex should not warn on unescaped newline inside comments
  (Damien Doligez, report by user 'dhekir')

- PR#6341: ocamldoc -colorize-code adds spurious <br> tags to <pre> blocks
  (Maxence Guesdon, report by Damien Doligez)

- PR#6560: Wrong failure message for {Int32,Int64,NativeInt}.of_string
  It reported (Failure "int_of_string"), now "Int32.of_string" etc.
  (Maxime Dénès and Gabriel Scherer)

- PR#6648: show_module should indicate its elision
  (Jacques Garrigue, report by Leo White)

- PR#6650: Cty_constr not handled correctly by Subst
  (Jacques Garrigue, report by Leo White)

- PR#6651: Failing component lookup
  (Jacques Garrigue, report by Leo White)

* PR#6664: Crash when finalising lazy values of the wrong type.
  (Damien Doligez)

- PR#6672: Unused variance specification allowed in with constraint
  (Jacques Garrigue, report by Leo White)

- PR#6677: Allow to disable warning 39 (useless "rec") with [@ocaml.warning]
  applied to the first value binding of the would-be "rec" declaration
  (Alain Frisch, report by Jun Furuse)

- PR#6744: Univars can escape through polymorphic variants (partial fix)
  (Jacques Garrigue, report by Leo White)

- PR#6752: Extensible variant types and scope escaping
  A side-effect of the fix is that (ocamlc -i) sometimes reports
  (type-sound) invalid signature, with a type used before its declaration.
  (Jacques Garrigue, report by Maxence Guesdon)

- PR#6762: improve warning 45 in presence of re-exported type definitions
  (Warning 45: open statement shadows the constructor)
  (Alain Frisch, report by Olivier Andrieu)

- PR#6776: Failure to kill the "tick" thread, segfault when exiting the runtime
  (Damien Doligez, report by Thomas Braibant)

- PR#6780: Poor error message for wrong -farch and -ffpu options (ocamlopt, ARM)
  (Xavier Leroy, report by whitequark)

- PR#6805: Duplicated expression in case of hole in a non-failing switch.
  (Luc Maranget)

* PR#6808: the parsing of OCAMLRUNPARAM is too lax
  (Damien Doligez)

- PR#6874: Inefficient code generated for module function arguments
  (Jacques Garrigue, report by Markus Mottl)

- PR#6888: The list command of ocamldebug uses the wrong file
  (Damien Doligez, report by Pierre-Marie Pédrot)

- PR#6897: Bad error message for some pattern matching on extensible variants
  (Alain Frisch, report by Gabriel Radanne)

- PR#6899: Optional parameters and non generalizable type variables
  (Thomas Refis and Leo White)

- PR#6907: Stack overflow printing error in class declaration
  (Jacques Garrigue, report by Ivan Gotovchits)

- PR#6931: Incorrect error message on type error inside record construction
  (Damien Doligez, report by Leo White)

- PR#6938: fix regression on "%047.27{l,L,n}{d,i,x,X,o,u}"
  (Benoît Vaugon, report by Arduino Cascella)

- PR#6944: let module X = Path in … is not typed as a module alias
  (Jacques Garrigue, report by Frédéric Bour)

- PR#6945 and GPR#227: protect Sys and Unix functions against string
    arguments containing the null character '\000'
  (Simon Cruanes and Xavier Leroy, report by Daniel Bünzli)

- PR#6946: Uncaught exception with wrong type for "%ignore"
  (Jacques Garrigue, report by Leo White)

- PR#6954: Infinite loop in type checker with module aliases
  (Jacques Garrigue, report by Markus Mottl)

- PR#6972, GPR#276: 4.02.3 regression on documentation comments in .cmt files
  (Leo White, report by Olivier Andrieu)

- PR#6977: String literals in comments interpret escape sequences
  (Damien Doligez, report by Daniel Bünzli and David Sheets)

- PR#6980: Assert failure from polymorphic variants and existentials
  (Jacques Garrigue, report by Leo White)

- PR#6981: Ctype.Unify(_) with associated functor arg refering to previous one
  (Jacques Garrigue, report by Nicholas Labich)

- PR#6982: unexpected type error when packing a module alias
  (Jacques Garrigue, report by Valentin Gatien-Baron)

- PR#6985: `module type of struct include Bar end exposes
           %s#row when Bar contains private row types
  (Jacques Garrigue, report by Nicholas Labich)

- PR#6992: Segfault from bug in GADT/module typing
  (Jacques Garrigue, report by Stephen Dolan)

- PR#6993: Segfault from recursive modules violating exhaustiveness assumptions
  (Jacques Garrigue, report by Stephen Dolan)

- PR#6998: Typer fails reading unnecessary cmis with -no-alias-deps and -w -49
  (Leo White, report by Valentin Gatien-Baron)

- PR#7003: String.sub may cause segmentation fault on sizes above 2^31
  (Damien Doligez, report by Radek Micek)

- PR#7008: Fatal error in ocamlc with empty compilation unit name
  (Damien Doligez, report by Cesar Kunz)

- PR#7012: Variable name forgotten when it starts with a capital letter
  (Jacques Garrigue, Gabriel Scherer,
   report by Thomas Leonard and Florian Angeletti)

- PR#7016: fix Stack overflow in GADT typing
  Note: Equi-recursive types are considered when checking GADT pattern
  exhaustiveness, even when -rectypes is not used.
  (Jacques Garrigue, report by Mikhail Mandrykin)

- PR#7030: libasmrun_shared.so fails to build on SPARC Solaris
  (report and fix by Patrick Star)

- PR#7036: Module alias is not taken into account when checking module
  type compatibility (in a class type)
  (Jacques Garrigue)

- PR#7037: more reproducible builds, don't put temp file names into objects
  (Xavier Leroy)

- PR#7038: out of memory condition in caml_io_mutex_lock
  (Xavier Leroy, report by Marc Lasson)

- PR#7039: Unix.getsockname returns garbage for unnamed PF_UNIX sockets
  (Xavier Leroy)

- PR#7042 and GPR#295: CSE optimization confuses the FP literals +0.0 and -0.0
  (Xavier Leroy)

- PR#7075: Fix repetitions in ocamldoc generated documentation
  (Florian Angeletti)

- PR#7082: Object type in recursive module's `with` annotation
  (Jacques Garrigue and Alain Frisch, report by Nicholas Labich)

- PR#7096: ocamldoc uses an incorrect subscript/superscript style
  (Gabriel Scherer, report by user 'pierpa')

- PR#7108: ocamldoc, have -html preserve custom/extended html generators
  (Armaël Guéneau)

- PR#7111: reject empty let bindings instead of printing incorrect syntax
  (Jérémie Dimino)

* PR#7113: -safe-string can break GADT compatibility check
  bytes and string are now considered compatible even with -safe-string,
  which may break exhaustivity for code assuming they were disjoint
  (Jacques Garrigue, report by Jeremy Yallop)

- PR#7115: shadowing in a branch of a GADT match breaks unused variable warning
  (Alain Frisch, report by Valentin Gatien-Baron)

- PR#7133, GPR#450: generate local jump labels on OS X
  (Bart Jacobs)

- PR#7135: only warn about ground coercions in -principal mode
  (Jacques Garrigue, report by Jeremy Yallop)

* PR#7152: Typing equality involving non-generalizable type variable
  A side-effect of the fix is that, for deeply nested non generalizable
  type variables, having an interface file may no longer be sufficient,
  and you may have to add a local type annotation (cf PR#7313)
  (Jacques Garrigue, report by François Bobot)

- PR#7160: Type synonym definitions can weaken gadt constructor types
  (Jacques Garrigue, report by Mikhail Mandrykin)

- PR#7181: Misleading error message with GADTs and polymorphic variants
  (Jacques Garrigue, report by Pierre Chambart)

- PR#7182: Assertion failure with recursive modules and externals
  (Jacques Garrigue, report by Jeremy Yallop)

- PR#7196: "let open" is not correctly pretty-printed to the left of a ';'
  (Gabriel Scherer, report by Christophe Raffalli)

- PR#7214: Assertion failure in Env.add_gadt_instances
  (Jacques Garrigue, report by Stephen Dolan)

- PR#7220: fix a memory leak when using both threads and exception backtraces
  (Gabriel Scherer, review by François Bobot, report by Rob Hoes)

- PR#7222: Escaped existential type
  (Jacques Garrigue, report by Florian Angeletti)

- PR#7230: Scrutinee discarded in match with only refutation cases
  (Jacques Garrigue, report by Jeremy Yallop)

- PR#7234: Compatibility check wrong for abstract type constructors
  (Jacques Garrigue, report by Stephen Dolan)

- PR#7324: OCaml 4.03.0 type checker dies with an assert failure when
  given some cyclic recusive module expression
  (Jacques Garrigue, report by jmcarthur)

- PR#7368: Manual major GC fails to compact the heap
  (Krzysztof Pszeniczny)

- GPR#205: Clear caml_backtrace_last_exn before registering as root
  (report and fix by Frédéric Bour)

- GPR#220: minor -dsource error on recursive modules
  (Hongbo Zhang)

- GPR#228: fix a dangling internal pointer in (bytecode )debug_info
  (Gabriel Scherer and Mark Shinwell and Xavier Leroy)

- GPR#233: Make CamlinternalMod.init_mod robust to optimization
  (Pierre Chambart, Mark Shinwell)

- GPR#249: fix a few hardcoded ar commands
  (Daniel Bünzli)

- GPR#251: fix cross-compilation with ocamldoc enabled
  (whitequark)

- GPR#280: Fix stdlib dependencies for .p.cmx
  (Pierre Chambart, Mark Shinwell)

- GPR#283: Fix memory leaks in intern.c when OOM is raised
  (Marc Lasson, review by Alain Frisch)

- GPR#22: Fix the cleaning of weak pointers. In very rare cases
  accessing a value during the cleaning of the weak pointers could
  result in the value being removed from one weak arrays and kept in
  another one. That breaks the property that a value is removed from a
  weak pointer only when it is dead and garbage collected.
  (François Bobot, review by Damien Doligez)

- GPR#313: Prevent quadratic cases in CSE
  (Pierre Chambart, review by Xavier Leroy)

- PR#6795, PR#6996: Make ocamldep report errors passed in
  [%ocaml.error] extension points
  (Jérémie Dimino)

- GPR#355: make ocamlnat build again
  (Jérémie Dimino, Thomas Refis)

- GPR#405: fix compilation under Visual Studio 2015
  (David Allsopp)

- GPR#441: better type error location in presence of type constraints
  (Thomas Refis, report by Arseniy Alekseyev)

- GPR#477: reallow docstrings inside object types, and inside polymorphic
  variant and arrow types
  (Thomas Refis)

### Features wishes:

- PR#4518, GPR#29: change location format for reporting errors in ocamldoc
  (Sergei Lebedev)

- PR#4714: List.cons

- PR#5418 (comments) : generate dependencies with $(CC) instead of gcc
  (Damien Doligez, report by Michael Grünewald)

- PR#6167: OCAMLPARAM support for disabling PIC generation ("pic=0")
  (Gabor Pali)

- PR#6367, GPR#25: introduce Asttypes.arg_label to encode labelled arguments
  (Frédéric Bour and Jacques Garrigue)

- PR#6452, GPR#140: add internal suport for custom printing formats
  (Jérémie Dimino)

- PR#6611: remove the option wrapper on optional arguments in the syntax tree
  (Alain Frisch, review by Damien Doligez, request by whitequark)

- PR#6635: support M.[], M.(), M.{< >} and M.[| |]
  (Jeremy Yallop, review by Gabriel Radanne)

- PR#6691: install .cmt[i] files for stdlib and compiler-libs
  (David Sheets, request by Gabriel Radanne)

- PR#6722: compatibility with x32 architecture (x86-64 in ILP32 mode).
  ocamlopt is not supported, but bytecode compiles cleanly.
  (Adam Borowski and Xavier Leroy)

- PR#6742: remove duplicate virtual_flag information from Tstr_class
  (Gabriel Radanne and Jacques Garrigue)

- PR#6719: improve Buffer.add_channel when not enough input is available
  (Simon Cruanes)

* PR#6816: reject integer and float literals directly followed by an identifier.
  This was prevously read as two separate tokens.
  [let abc = 1 in (+) 123abc] was accepted and is now rejected.
  (Hugo Heuzard)

- PR#6876: improve warning 6 by listing the omitted labels.
  (Warning 6: Label omitted in function application)
  (Eyyüb Sari)

- PR#6924: tiny optim to avoid some spilling of floats in x87
  (Alain Frisch)

- GPR#111: `(f [@taillcall]) x y` warns if `f x y` is not a tail-call
  (Simon Cruanes)

- GPR#118: ocamldep -allow-approx: fallback to a lexer-based approximation
  (Frédéric Bour)

- GPR#137: add untypeast.ml (in open recursion style) to compiler-libs
  (Gabriel Radanne)

- GPR#142: add a CAMLdrop macro for undoing CAMLparam*/CAMLlocal*
  (Thomas Braibant and Damien Doligez)

- GPR#145: speeedup bigarray access by optimizing Cmmgen.bigarray_indexing
  (Vladimir Brankov, review by Gabriel Scherer)

- GPR#147: [type 'a result = Ok of 'a | Error of 'b] in Pervasives
  (Yaron Minsky)

- GPR#156, GPR#279: optimize caml_frame_descriptors realloc (dynlink speedup)
  (Pierre Chambart, Alain Frisch,
   review by François Bobot, Xavier Leroy and Damien Doligez)

- GPR#165, GPR#221: fix windows compilation warnings
  (Bernhard Schommer, Gabriel Scherer, report by Alain Frisch)

* GPR#170: Parse arbitrary precision integers.
  Accept a single [A-Za-z] as modifier for integers (generalizing 'l','L','n')
  and floats.
  May cause breakage (ie. ppx preprocessor) because of changes in the parsetree.
  This changes PR#6816 a little bit by reading the literal [123a] as a single
  token that can later be rewritten by a ppx preprocessor.
  (Hugo Heuzard)

- GPR#189: Added .dylib and .so as extensions for ocamlmklib
  (Edgar Aroutiounian, whitequark)

- GPR#191: Making gc.h and some part of memory.h public
  (Thomas Refis)

- GPR#196: Make [Thread.id] and [Thread.self] [noalloc]
  (Clark Gaebel)

- GPR#237: a CONTRIBUTING document
  (François Bobot, Gabriel Scherer, review by Xavier Leroy)

- GPR#245: remove a few remaining French comments
  (Florian Angeletti)

- GPR#252: improve build instructions in MSVC Windows README
  (Philip Daian)

- GPR#308: add experimental support for NetBSD/arm (verified on RaspberryPi)
  (Rich Neswold)

- GPR#335: Type error messages specifies if a type is abstract
  because no corresponding cmi could be found.
  (Hugo Heuzard)

- GPR#365: prevent printing just a single type variable on one side
  of a type error clash.
  (Hugo Heuzard)

- GPR#383: configure: define _ALL_SOURCE for build on AIX7.1
  (tkob)

- GPR#401: automatically retry failed test directories in the testsuite
  (David Allsopp)

- GPR#451: an optional 'parallel' target in testsuite/Makefile using the
  GNU parallel tool to run tests in parallel.
  (Gabriel Scherer)

- GPR#555: ensure that register typing constraints are respected at
  join points in the control flow graph
  (Mark Shinwell, debugging & test case by Arseniy Alekseyev and Leo White,
    code review by Xavier Leroy)

### Build system:

- GPR#388: FlexDLL added as a Git submodule and bootstrappable with the compiler
  (David Allsopp)

OCaml 4.02.3 (27 Jul 2015):
---------------------------

Bug fixes:
- PR#6908: Top-level custom printing for GADTs: interface change in 4.02.2
  (Grégoire Henry, report by Jeremy Yallop)
- PR#6919: corrupted final_table
  (ygrek)
- PR#6926: Regression: ocamldoc lost unattached comment
  (Damien Doligez, report by François Bobot)
- PR#6930: Aliased result type of GADT constructor results in assertion failure
  (Jacques Garrigue)

Feature wishes:
- PR#6691: install .cmt[i] files for stdlib and compiler-libs
  (David Sheets, request by Gabriel Radanne)
- GPR#37: New primitive: caml_alloc_dummy_function
  (Hugo Heuzard)

OCaml 4.02.2 (17 Jun 2015):
---------------------------

(Changes that can break existing programs are marked with a "*")

Language features:
- PR#6583: add a new class of binary operators with the same syntactic
  precedence as method calls; these operators start with # followed
  by a non-empty sequence of operator symbols (for instance #+, #!?).
  It is also possible to use '#' as part of these extra symbols
  (for instance ##, or #+#); this is rejected by the type-checker,
  but can be used e.g. by ppx rewriters.
  (Alain Frisch, request by Gabriel Radanne)
* PR#6016: add a "nonrec" keyword for type declarations
  (Jérémie Dimino)
* PR#6612, GPR#152: change the precedence of attributes in type declarations
  (Jérémie Dimino)

Compilers:
- PR#6600: make -short-paths faster by building the printing map
  incrementally
  (Jacques Garrigue)
- PR#6642: replace $CAMLORIGIN in -ccopt with the path to cma or cmxa
  (whitequark, Gabriel Scherer, review by Damien Doligez)
- PR#6797: new option -output-complete-obj
  to output an object file with included runtime and autolink libraries
  (whitequark)
- PR#6845: -no-check-prims to tell ocamlc not to check primitives in runtime
  (Alain Frisch)
- GPR#149: Attach documentation comments to parse tree
  (Leo White)
- GPR#159: Better locations for structure/signature items
  (Leo White)

Toplevel and debugger:
- PR#5958: generalized polymorphic #install_printer
  (Pierre Chambart and Grégoire Henry)

OCamlbuild:
- PR#6237: explicit "infer" tag to control or disable menhir --infer
  (Hugo Heuzard)
- PR#6625: pass -linkpkg to files built with -output-obj.
  (whitequark)
- PR#6702: explicit "linkpkg" and "dontlink(foo)" flags
  (whitequark, Gabriel Scherer)
- PR#6712: Ignore common VCS directories
  (whitequark)
- PR#6720: pass -g to C compilers when tag 'debug' is set
  (whitequark, Gabriel Scherer)
- PR#6733: add .byte.so and .native.so targets to pass
  -output-obj -cclib -shared.
  (whitequark)
- PR#6733: "runtime_variant(X)" to pass -runtime-variant X option.
  (whitequark)
- PR#6774: new menhir-specific flags "only_tokens" and "external_tokens(Foo)"
  (François Pottier)

Libraries:
- PR#6285: Add support for nanosecond precision in Unix.stat()
  (Jérémie Dimino, report by user 'gfxmonk')
- PR#6781: Add higher baud rates to Unix termios
  (Damien Doligez, report by Berke Durak)
- PR#6834: Add Obj.{first,last}_non_constant_constructor_tag
  (Mark Shinwell, request by Gabriel Scherer)

Runtime:
- PR#6078: Release the runtime system when calling caml_dlopen
  (Jérémie Dimino)
- PR#6675: GC hooks
  (Damien Doligez and Roshan James)

Build system:
- PR#5418 (comments) : generate dependencies with $(CC) instead of gcc
  (Damien Doligez and Michael Grünewald)
- PR#6266: Cross compilation for iOs, Android etc
  (whitequark, review by Damien Doligez and Mark Shinwell)

Installation procedure:
- Update instructions for x86-64 PIC mode and POWER architecture builds
  (Mark Shinwell)

Bug fixes:
- PR#5271: Location.prerr_warning is hard-coded to use Format.err_formatter
  (Damien Doligez, report by Rolf Rolles)
- PR#5395: OCamlbuild mishandles relative symlinks and include paths
  (Damien Doligez, report by Didier Le Botlan)
- PR#5822: wrong value of Options.ext_dll on windows
  (Damien Doligez and Daniel Weil)
- PR#5836, PR#6684: printing lazy values in ocamldebug may segfault
  (Gabriel Scherer, request by the Coq team)
- PR#5887: move the byterun/*.h headers to byterun/caml/*.h to avoid
  header name clashes
  (Jérôme Vouillon and Adrien Nader and whitequark)
- PR#6281: Graphics window does not acknowledge second click (double click)
  (Kyle Headley)
- PR#6490: incorrect backtraces in gdb on AArch64.  Also fixes incorrect
  backtraces on 32-bit ARM.
  (Mark Shinwell)
- PR#6573: extern "C" for systhreads/threads.h
  (Mickaël Delahaye)
- PR#6575: Array.init evaluates callback although it should not do so
  (Alain Frisch, report by Gerd Stolpmann)
- PR#6607: The manual doesn't mention 0x200 flag for OCAMLRUNPARAM=v
  (Alain Frisch)
- PR#6616: allow meaningful use of -use-runtime without -custom.
  (whitequark)
- PR#6617: allow android build with pthreads support (since SDK r10c)
  (whitequark)
- PR#6626: ocamlbuild on cygwin cannot find ocamlfind
  (Gergely Szilvasy)
- PR#6628: Configure script rejects legitimate arguments
  (Michael Grünewald, Damien Doligez)
- PR#6630: Failure of tests/prim-bigstring/{big,}string.ml on big-endian
  architectures
  (Pierre Chambart, testing by Mark Shinwell)
- PR#6640: ocamlbuild: wrong "unused tag" warning on "precious"
  (report by user 'william')
- PR#6652: ocamlbuild -clean does not print a newline after output
  (Damien Doligez, report by Andi McClure)
- PR#6658: cross-compiler: version check not working on OS X
  (Gerd Stolpmann)
- PR#6665: Failure of tests/asmcomp on sparc
  (Stéphane Glondu)
- PR#6667: wrong implementation of %bswap16 on ARM64
  (Xavier Leroy)
- PR#6669: fix 4.02 regression in toplevel printing of lazy values
  (Leo White, review by Gabriel Scherer)
- PR#6671: Windows: environment variable 'TZ' affects Unix.gettimeofday
  (Mickaël Delahaye and Damien Doligez)
- PR#6680: Missing parentheses in warning about polymorphic variant value
  (Jacques Garrigue and Gabriel Scherer, report by Philippe Veber)
- PR#6686: Bug in [subst_boxed_number]
  (Jérémie Dimino, Mark Shinwell)
- PR#6690: Uncaught exception (Not_found) with (wrong) wildcard or unification
  type variable in place of a local abstract type
  (Jacques Garrigue, report by Mikhail Mandrykin)
- PR#6693 (part two): Incorrect relocation types in x86-64 runtime system
  (whitequark, review by Jacques-Henri Jourdan, Xavier Leroy and Mark Shinwell)
- PR#6717: Pprintast does not print let-pattern attributes
  (Gabriel Scherer, report by whitequark)
- PR#6727: Printf.sprintf "%F" misbehavior
  (Benoît Vaugon, report by Vassili Karpov)
- PR#6747: ocamlobjinfo: missing symbol caml_plugin_header due to underscore
  (Damien Doligez, Maverick Woo)
- PR#6749: ocamlopt returns n for (n mod 1) instead of 0
  (Mark Shinwell and Jérémie Dimino)
- PR#6753: Num.quo_num and Num.mod_num incorrect for some negative arguments
  (Xavier Leroy)
- PR#6758: Ocamldoc "analyse_module: parsetree and typedtree don't match"
  (Damien Doligez, report by user 'maro')
- PR#6759: big_int_of_string incorrectly parses some hexa literals
  (Damien Doligez, report by Pierre-yves Strub)
- PR#6763: #show with -short-paths doesn't select shortest type paths
  (Jacques Garrigue, report by David Sheets)
- PR#6768: Typechecker overflow the stack on cyclic type
  (Jacques Garrigue, report by user 'darktenaibre')
- PR#6770: (duplicate of PR#6686)
- PR#6772: asmrun/signals_asm.c doesn't compile on NetBSD/i386
  (Kenji Tokudome)
- PR#6775: Digest.file leaks file descriptor on error
  (Valentin Gatien-Baron)
- PR#6779: Cross-compilers cannot link bytecode using custom primitives
  (Damien Doligez, request by whitequark)
- PR#6787: Soundness bug with polymorphic variants
  (Jacques Garrigue, with help from Leo White and Grégoire Henry,
   report by Michael O'Connor)
- PR#6790: otherlibs should be built with -g
  (Damien Doligez, report by whitequark)
- PR#6791: "%s@[", "%s@{" regression in Scanf
  (Benoît Vaugon)
- PR#6793: ocamlbuild passes nonsensical "-ocamlc ..." commands to menhir
  (Gabriel Scherer, report by Damien Doligez)
- PR#6799: include guards missing for unixsupport.h and other files
  (Andreas Hauptmann)
- PR#6810: Improve documentation of Bigarray.Genarray.map_file
  (Mark Shinwell and Daniel Bünzli)
- PR#6812: -short-paths and -no-alias-deps can create inconsistent assumptions
  (Jacques Garrigue, report by Valentin Gatien-Baron)
- PR#6817: GADT exhaustiveness breakage with modules
  (Leo White, report by Pierre Chambart)
- PR#6824: fix buffer sharing on partial application of Format.asprintf
  (Gabriel Scherer, report by Alain Frisch)
- PR#6831: Build breaks for -aspp gcc on solaris-like OSs
  (John Tibble)
- PR#6836: Assertion failure using -short-paths
  (Jacques Garrigue, report by David Sheets)
- PR#6837: Build profiling libraries on FreeBSD and NetBSD x86-64
  (Mark Shinwell, report by Michael Grünewald)
- PR#6841: Changing compilation unit name with -o breaks ocamldebug
  (Jacques Garrigue, report by Jordan Walke)
- PR#6842: export Typemod.modtype_of_package
- PR#6843: record weak dependencies even when the .cmi is missing
  (Leo White, Gabriel Scherer)
- PR#6849: Inverted pattern unification error
  (Jacques Garrigue, report by Leo White)
- PR#6857: __MODULE__ doesn't give the current module with -o
  (Jacques Garrigue, report by Valentin Gatien-Baron)
- PR#6862: Exhaustiveness check wrong for class constructor arguments
  (Jacques Garrigue)
- PR#6869: Improve comment on [Hashtbl.hash_param]
  (Mark Shinwell, report by Jun Furuse)
- PR#6870: Unsoundness when -rectypes fails to detect non-contractive type
  (Jacques Garrigue, report by Stephen Dolan)
- PR#6872: Type-directed propagation fails to disambiguate variants
  that are also exception constructors
  (Jacques Garrigue, report by Romain Beauxis)
- PR#6878: AArch64 backend generates invalid asm: conditional branch
  out of range (Mark Shinwell, report by Richard Jones, testing by Richard
  Jones and Xavier Leroy, code review by Xavier Leroy and Thomas Refis)
- PR#6879: Wrong optimization of 1 mod n
  (Mark Shinwell, report by Jean-Christophe Filliâtre)
- PR#6884: The __CYGWIN32__ #define should be replaced with __CYGWIN__
  (Adrien Nader)
- PR#6886: -no-alias-deps allows to build self-referential compilation units
  (Jacques Garrigue, report by Valentin Gatien-Baron)
- PR#6889: ast_mapper fails to rewrite class attributes
  (Sébastien Briais)
- PR#6893: ocamlbuild:  "tag not used" warning when using (p)dep
  (Gabriel Scherer, report by Christiano Haesbaert)
- GPR#143: fix getsockopt behaviour for boolean socket options
  (Anil Madhavapeddy and Andrew Ray)
- GPR#190: typo in pervasives
  (Guillaume Bury)
- Misplaced assertion in major_gc.c for no-naked-pointers mode
  (Stephen Dolan, Mark Shinwell)

Feature wishes:
- PR#6452, GPR#140: add internal suport for custom printing formats
  (Jérémie Dimino)
- PR#6641: add -g, -ocamlcflags, -ocamloptflags options to ocamlmklib
  (whitequark)
- PR#6693: also build libasmrun_shared.so and lib{asm,caml}run_pic.a
  (whitequark, review by Mark Shinwell)
- PR#6842: export Typemod.modtype_of_package
  (Jacques Garrigue, request by Jun Furuse)
- GPR#139: more versatile specification of locations of .annot
  (Christophe Troestler, review by Damien Doligez)
- GPR#171: allow custom warning printers / catchers
  (Benjamin Canou, review by Damien Doligez)
- GPR#191: Making gc.h and some part of memory.h public
  (Thomas Refis)

OCaml 4.02.1 (14 Oct 2014):
---------------------------

(Changes that can break existing programs are marked with a "*")

Standard library:
* Add optional argument ?limit to Arg.align.

Bug Fixes:
- PR#4099: Bug in Makefile.nt: won't stop on error
  (George Necula)
- PR#6181: Improve MSVC build
  (Chen Gang)
- PR#6207: Configure doesn't detect features correctly on Haiku
  (Jessica Hamilton)
- PR#6466: Non-exhaustive matching warning message for open types is confusing
  (whitequark)
- PR#6529: fix quadratic-time algorithm in Consistbl.extract.
  (Xavier Leroy, Alain Frisch, relase-worthy report by Jacques-Pascal Deplaix)
- PR#6530: Add stack overflow handling for native code (OpenBSD i386 and amd64)
  (Cristopher Zimmermann)
- PR#6533: broken semantics of %(%) when substituted by a box
  (Benoît Vaugon, report by Boris Yakobowski)
- PR#6534: legacy support for %.10s
  (Benoît Vaugon, Gabriel Scherer, report by Nick Chapman)
- PR#6536: better documentation of flag # in format strings
  (Damien Doligez, report by Nick Chapman)
- PR#6544: Bytes and CamlinternalFormat missing from threads stdlib.cma
  (Christopher Zimmermann)
- PR#6546: -dsource omits parens for `List ((`String "A")::[]) in patterns
  (Gabriel Scherer, report by whitequark)
- PR#6547: __MODULE__ aborts the compiler if the module name cannot be inferred
  (Jacques Garrigue, report by Kaustuv Chaudhuri)
- PR#6549: Debug section is sometimes not readable when using -pack
  (Hugo Heuzard, review by Gabriel Scherer)
- PR#6553: Missing command line options for ocamldoc
  (Maxence Guesdon)
- PR#6554: fix race condition when retrieving backtraces
  (Jérémie Dimino, Mark Shinwell).
- PR#6557: String.sub throws Invalid_argument("Bytes.sub")
  (Damien Doligez, report by Oliver Bandel)
- PR#6562: Fix ocamldebug module source lookup
  (Leo White)
- PR#6563: Inclusion of packs failing to run module initializers
  (Jacques Garrigue, report by Mark Shinwell)
- PR#6564: infinite loop in Mtype.remove_aliases
  (Jacques Garrigue, report by Mark Shinwell)
- PR#6565: compilation fails with Env.Error(_)
  (Jacques Garrigue and Mark Shinwell)
- PR#6566: -short-paths and signature inclusion errors
  (Jacques Garrigue, report by Mark Shinwell)
- PR#6572: Fatal error with recursive modules
  (Jacques Garrigue, report by Quentin Stievenart)
- PR#6575: Array.init evaluates callback although it should not do so
  (Alain Frisch, report by Gerd Stolpmann)
- PR#6578: Recursive module containing alias causes Segmentation fault
  (Jacques Garrigue)
- PR#6581: Some bugs in generative functors
  (Jacques Garrigue, report by Mark Shinwell)
- PR#6584: ocamldep support for "-open M"
  (Gabriel Scherer, review by Damien Doligez, report by Hezekiah M. Carty)
- PR#6588: Code generation errors for ARM
  (Mark Shinwell, Xavier Leroy)
- PR#6590: Improve Windows (MSVC and mingw) build
  (Chen Gang)
- PR#6599: ocamlbuild: add -bin-annot when using -pack
  (Christopher Zimmermann)
- PR#6602: Fatal error when tracing a function with abstract type
  (Jacques Garrigue, report by Hugo Herbelin)
- ocamlbuild: add an -ocamlmklib option to change the ocamlmklib command
  (Jérôme Vouillon)

OCaml 4.02.0 (29 Aug 2014):
---------------------------

(Changes that can break existing programs are marked with a "*")

Language features:
- Attributes and extension nodes
  (Alain Frisch)
- Generative functors (PR#5905)
  (Jacques Garrigue)
* Module aliases
  (Jacques Garrigue)
* Alternative syntax for string literals {id|...|id} (can break comments)
  (Alain Frisch)
- Separation between read-only strings (type string) and read-write byte
  sequences (type bytes). Activated by command-line option -safe-string.
  (Damien Doligez)
- PR#6318: Exception cases in pattern matching
  (Jeremy Yallop, backend by Alain Frisch)
- PR#5584: Extensible open datatypes
  (Leo White)

Build system for the OCaml distribution:
- Use -bin-annot when building.
- Use GNU make instead of portable makefiles.
- Updated build instructions for 32-bit Mac OS X on Intel hardware.

Shedding weight:
* Removed Camlp4 from the distribution, now available as third-party software.
* Removed Labltk from the distribution, now available as a third-party library.

Type system:
* PR#6235: Keep typing of pattern cases independent in principal mode
  (i.e. information from previous cases is no longer used when typing
  patterns; cf. 'PR#6235' in testsuite/test/typing-warnings/records.ml)
  (Jacques Garrigue)
- Allow opening a first-class module or applying a generative functor
  in the body of a generative functor. Allow it also in the body of
  an applicative functor if no types are created
  (Jacques Garrigue, suggestion by Leo White)
* Module aliases are now typed in a specific way, which remembers their
  identity. Compiled interfaces become smaller, but may depend on the
  original modules. This also changes the signature inferred by
  "module type of".
  (Jacques Garrigue, feedback from Leo White, Mark Shinwell and Nick Chapman)
- PR#6331: Slight change in the criterion to distinguish private
  abbreviations and private row types: create a private abbreviation for
  closed objects and fixed polymorphic variants.
  (Jacques Garrigue)
* PR#6333: Compare first class module types structurally rather than
  nominally. Value subtyping allows module subtyping as long as the internal
  representation is unchanged.
  (Jacques Garrigue)

Compilers:
- More aggressive constant propagation, including float and
  int32/int64/nativeint arithmetic.  Constant propagation for floats
  can be turned off with option -no-float-const-prop, for codes that
  change FP rounding modes at run-time.
  (Xavier Leroy)
- New back-end optimization pass: common subexpression elimination (CSE).
  (Reuses results of previous computations instead of recomputing them.)
  (Xavier Leroy)
- New back-end optimization pass: dead code elimination.
  (Removes arithmetic and load instructions whose results are unused.)
  (Xavier Leroy)
- PR#6269: Optimization of sequences of string patterns
  (Benoît Vaugon and Luc Maranget)
- Experimental native code generator for AArch64 (ARM 64 bits)
  (Xavier Leroy)
- PR#6042: Optimization of integer division and modulus by constant divisors
  (Xavier Leroy and Phil Denys)
- Add "-open" command line flag for opening a single module before typing
  (Leo White, Mark Shinwell and Nick Chapman)
* "-o" now sets module name to the output file name up to the first "."
  (it also applies when "-o" is not given, i.e. the module name is then
   the input file name up to the first ".")
  (Leo White, Mark Shinwell and Nick Chapman)
* PR#5779: better sharing of structured constants
  (Alain Frisch)
- PR#5817: new flag to keep locations in cmi files
  (Alain Frisch)
- PR#5854: issue warning 3 when referring to a value marked with
  the [@@ocaml.deprecated] attribute
  (Alain Frisch, suggestion by Pierre-Marie Pédrot)
- PR#6017: a new format implementation based on GADTs
  (Benoît Vaugon and Gabriel Scherer)
* PR#6203: Constant exception constructors no longer allocate
  (Alain Frisch)
- PR#6260: avoid unnecessary boxing in let
  (Vladimir Brankov)
- PR#6345: Better compilation of optional arguments with default values
  (Alain Frisch, review by Jacques Garrigue)
- PR#6389: ocamlopt -opaque option for incremental native compilation
  (Pierre Chambart, Gabriel Scherer)

Toplevel interactive system:
- PR#5377: New "#show_*" directives
  (ygrek, Jacques Garrigue and Alain Frisch)

Runtime system:
- New configure option "-no-naked-pointers" to improve performance by
  avoiding page table tests during block darkening and the marking phase
  of the major GC.  In this mode, all out-of-heap pointers must point at
  things that look like OCaml values: in particular they must have a valid
  header.  The colour of said headers should be black.
  (Mark Shinwell, reviews by Damien Doligez and Xavier Leroy)
- Fixed bug in native code version of [caml_raise_with_string] that could
  potentially lead to heap corruption.
  (Mark Shinwell)
* Blocks initialized by [CAMLlocal*] and [caml_alloc] are now filled with
  [Val_unit] rather than zero.
  (Mark Shinwell)
- Fixed a major performance problem on large heaps (~1GB) by making heap
  increments proportional to heap size by default
  (Damien Doligez)
- PR#4765: Structural equality treats exception specifically
  (Alain Frisch)
- PR#5009: efficient comparison/indexing of exceptions
  (Alain Frisch, request by Markus Mottl)
- PR#6075: avoid using unsafe C library functions (strcpy, strcat, sprintf)
  (Xavier Leroy, reports from user 'jfc' and Anil Madhavapeddy)
- An ISO C99-compliant C compiler and standard library is now assumed.
  (Plus special exceptions for MSVC.)  In particular, emulation code for
  64-bit integer arithmetic was removed, the C compiler must support a
  64-bit integer type.
  (Xavier Leroy)

Standard library:
* Add new modules Bytes and BytesLabels for mutable byte sequences.
  (Damien Doligez)
- PR#4986: add List.sort_uniq and Set.of_list
  (Alain Frisch)
- PR#5935: a faster version of "raise" which does not maintain the backtrace
  (Alain Frisch)
- PR#6146: support "Unix.kill pid Sys.sigkill" under Windows
  (Romain Bardou and Alain Frisch)
- PR#6148: speed improvement for Buffer
  (John Whitington)
- PR#6180: efficient creation of uninitialized float arrays
  (Alain Frisch, request by Markus Mottl)
- PR#6355: Improve documentation regarding finalisers and multithreading
  (Daniel Bünzli, Mark Shinwell)
- Trigger warning 3 for all values marked as deprecated in the documentation.
  (Damien Doligez)

OCamldoc:
- PR#6257: handle full doc comments for variant constructors and
  record fields
  (Maxence Guesdon, request by ygrek)
- PR#6274: allow doc comments on object types
  (Thomas Refis)
- PR#6310: fix ocamldoc's subscript/superscript CSS font size
  (Anil Madhavapeddy)
- PR#6425: fix generation of man pages
  (Maxence Guesdon, report by Anil Madhavapeddy)

Bug fixes:
- PR#2719: wrong scheduling of bound checks within a
  try...with Invalid_argument -> _ ...  (Xavier Leroy)
- PR#4719: Sys.executable_name wrong if executable name contains dots (Windows)
  (Alain Frisch, report by Bart Jacobs)
- PR#5406 ocamlbuild: "tag 'package' does not expect a parameter"
  (Gabriel Scherer)
- PR#5598, PR#6165: Alterations to handling of \013 in source files
  breaking other tools
  (David Allsopp and Damien Doligez)
- PR#5820: Fix camlp4 lexer roll back problem
  (Hongbo Zhang)
- PR#5946: CAMLprim taking (void) as argument
  (Benoît Vaugon)
- PR#6038: on x86-32, enforce 16-byte stack alignment for compatibility
  with recent GCC and Clang.  Win32/MSVC keeps 4-byte stack alignment.
  (Xavier Leroy)
- PR#6062: Fix a 4.01 camlp4 DELETE_RULE regression caused by commit 13047
  (Hongbo Zhang, report by Christophe Troestler)
- PR#6173: Typing error message is worse than before
  (Jacques Garrigue and John Whitington)
- PR#6174: OCaml compiler loops on an example using GADTs (-rectypes case)
  (Jacques Garrigue and Grégoire Henry, report by Chantal Keller)
- PR#6175: open! was not suppored by camlp4
  (Hongbo Zhang)
- PR#6184: ocamlbuild: `ocamlfind ocamldep` does not support -predicate
  (Jacques-Pascal Deplaix)
- PR#6194: Incorrect unused warning with first-class modules in patterns
  (Jacques Garrigue, report by Markus Mottl and Leo White)
- PR#6211: in toplevel interactive use, bad interaction between uncaught
  exceptions and multiple bindings of the form "let x = a let y = b;;".
  (Xavier Leroy)
- PR#6216: inlining of GADT matches generates invalid assembly
  (Xavier Leroy and Alain Frisch, report by Mark Shinwell)
- PR#6232: Don't use [mktemp] on platforms where [mkstemp] is available
  (Stéphane Glondu, Mark Shinwell)
- PR#6233: out-of-bounds exceptions lose their locations on ARM, PowerPC
  (Jacques-Henri Jourdan and Xavier Leroy,
   report and testing by Stéphane Glondu)
- PR#6235: Issue with type information flowing through a variant pattern
  (Jacques Garrigue, report by Hongbo Zhang)
- PR#6239: sometimes wrong stack alignment when raising exceptions
           in -g mode with backtraces active
  (Xavier Leroy, report by Yaron Minsky)
- PR#6240: Fail to expand module type abbreviation during substyping
  (Jacques Garrigue, report by Leo White)
- PR#6241: Assumed inequality between paths involving functor arguments
  (Jacques Garrigue, report by Jeremy Yallop)
- PR#6243: Make "ocamlopt -g" more resistant to ill-formed locations
  (Xavier Leroy, report by Pierre-Marie Pédrot)
- PR#6262: equality of first-class modules take module aliases into account
  (Alain Frisch and Leo White)
- PR#6268: -DMODEL_$(MODEL) not passed when building asmrun/arm.p.o
  (Peter Michael Green)
- PR#6273: fix Sys.file_exists on large files (Win32)
  (Christoph Bauer)
- PR#6275: Soundness bug related to type constraints
  (Jacques Garrigue, report by Leo White)
- PR#6293: Assert_failure with invalid package type
  (Jacques Garrigue, report by Elnatan Reisner)
- PR#6300: ocamlbuild -use-ocamlfind conflicts with -ocamlc
  (Gabriel Scherer)
- PR#6302: bytecode debug information re-read from filesystem every time
  (Jacques-Henri Jourdan)
- PR#6307: Behavior of 'module type of' w.r.t. module aliases
  (Jacques Garrigue, report by Alain Frisch)
- PR#6332: Unix.open_process fails to pass empty arguments under Windows
  (Damien Doligez, report Virgile Prevosto)
- PR#6346: Build failure with latest version of xcode on OSX
  (Jérémie Dimino)
- PR#6348: Unification failure for GADT when original definition is hidden
  (Leo White and Jacques Garrigue, report by Jeremy Yallop)
- PR#6352: Automatic removal of optional arguments and sequencing
  (Jacques Garrigue and Alain Frisch)
- PR#6361: Hashtbl.hash not terminating on some lazy values w/ recursive types
  (Xavier Leroy, report by Leo White)
- PR#6383: Exception Not_found when using object type in absent module
  (Jacques Garrigue, report by Sébastien Briais)
- PR#6384: Uncaught Not_found exception with a hidden .cmi file
  (Leo White)
- PR#6385: wrong allocation of large closures by the bytecode interpreter
  (Xavier Leroy, report by Stephen Dolan)
- PR#6394: Assertion failed in Typecore.expand_path
  (Alain Frisch and Jacques Garrigue)
- PR#6405: unsound interaction of -rectypes and GADTs
  (Jacques Garrigue, report by Gabriel Scherer and Benoît Vaugon)
- PR#6408: Optional arguments given as ~?arg instead of ?arg in message
  (Michael O'Connor)
- PR#6411: missing libgcc_s_sjlj-1.dll in mingw (add -static-libgcc)
  (Jun Furuse and Alain Frisch, Jonathan Protzenko and Adrien Nader)
- PR#6436: Typos in @deprecated text in stdlib/arrayLabels.mli
  (John Whitington)
- PR#6439: Don't use the deprecated [getpagesize] function
  (John Whitington, Mark Shinwell)
- PR#6441: undetected tail-call in some mutually-recursive functions
  (many arguments, and mutual block mixes functions and non-functions)
  (Stefan Holdermans, review by Xavier Leroy)
- PR#6443: ocaml segfault when List.fold_left is traced then executed
  (Jacques Garrigue, report by user 'Reventlov')
- PR#6451: some bugs in untypeast.ml
  (Jun Furuse, review by Alain Frisch)
- PR#6460: runtime assertion failure with large [| e1;...eN |]
  float array expressions
  (Leo White)
- PR#6463: -dtypedtree fails on class fields
  (Leo White)
- PR#6469: invalid -dsource printing of "external _pipe = ...", "Pervasives.(!)"
  (Gabriel Scherer and Damien Doligez, user 'ngunn')
- PR#6482: ocamlbuild fails when _tags file in unhygienic directory
  (Gabriel Scherer)
- PR#6502: ocamlbuild spurious warning on "use_menhir" tag
  (Xavier Leroy)
- PR#6505: Missed Type-error leads to a segfault upon record access
  (Jacques Garrigue, Jeremy Yallop, report by Christoph Höger)
- PR#6507: crash on AArch64 resulting from incorrect setting of
  [caml_bottom_of_stack].  (Richard Jones, Mark Shinwell)
- PR#6509: add -linkall flag to ocamlcommon.cma
  (Frédéric Bour)
- PR#6513: Fatal error Ctype.Unify(_) in functor type
- PR#6523: failure upon character bigarray access, and unnecessary change
  in comparison ordering (Jeremy Yallop, Mark Shinwell)
- bound-checking bug in caml_string_{get,set}{16,32,64}
  (Pierre Chambart and Gabriel Scherer, report by Nicolas Trangez)
- sometimes wrong stack alignment at out-of-bounds array access
  (Gabriel Scherer and Xavier Leroy, report by Pierre Chambart)

Features wishes:
- PR#4243: make the Makefiles parallelizable
  (Grégoire Henry and Damien Doligez)
- PR#4323: have "of_string" in Num and Big_int work with binary and
           hex representations
  (Zoe Paraskevopoulou, review by Gabriel Scherer)
- PR#4771: Clarify documentation of Dynlink.allow_only
  (Damien Doligez, report by David Allsopp)
- PR#4855: 'camlp4 -I +dir' accepted, dir is relative to 'camlp4 -where'
  (Jun Furuse and Hongbo Zhang, report by Dmitry Grebeniuk)
- PR#5201: ocamlbuild: add --norc to the bash invocation to help performances
  (Daniel Weil)
- PR#5650: Camlp4FoldGenerator doesn't handle well "abstract" types
  (Hongbo Zhang)
- PR#5808: allow simple patterns, not just identifiers, in "let p : t = ..."
  (Alain Frisch)
- PR#5851: warn when -r is disabled because no _tags file is present
  (Gabriel Scherer)
- PR#5899: a programmer-friendly access to backtrace information
  (Jacques-Henri Jourdan and Gabriel Scherer)
- PR#6000 comment 9644: add a warning for non-principal coercions to format
  (Jacques Garrigue, report by Damien Doligez)
- PR#6054: add support for M.[ foo ], M.[| foo |] etc.
  (Kaustuv Chaudhuri)
- PR#6064: GADT representation for Bigarray.kind + CAML_BA_CHAR runtime kind
  (Jeremy Yallop, review by Gabriel Scherer)
- PR#6071: Add a -noinit option to the toplevel
  (David Sheets)
- PR#6087: ocamlbuild, improve _tags parsing of escaped newlines
  (Gabriel Scherer, request by Daniel Bünzli)
- PR#6109: Typos in ocamlbuild error messages
  (Gabriel Kerneis)
- PR#6116: more efficient implementation of Digest.to_hex
  (ygrek)
- PR#6142: add cmt file support to ocamlobjinfo
  (Anil Madhavapeddy)
- PR#6166: document -ocamldoc option of ocamlbuild
  (Xavier Clerc)
- PR#6182: better message for virtual objects and class types
  (Leo White, Stephen Dolan)
- PR#6183: enhanced documentation for 'Unix.shutdown_connection'
  (Anil Madhavapeddy, report by Jun Furuse)
- PR#6187: ocamlbuild: warn when using -plugin-tag(s) without myocamlbuild.ml
  (Jacques-Pascal Deplaix)
- PR#6246: allow wildcard _ as for-loop index
  (Alain Frisch, request by ygrek)
- PR#6267: more information printed by "bt" command of ocamldebug
  (Josh Watzman)
- PR#6270: remove need for -I directives to ocamldebug in common case
  (Josh Watzman, review by Xavier Clerc and Alain Frisch)
- PR#6311: Improve signature mismatch error messages
  (Alain Frisch, suggestion by Daniel Bünzli)
- PR#6358: obey DESTDIR in install targets
  (Gabriel Scherer, request by François Berenger)
- PR#6388, PR#6424: more parsetree correctness checks for -ppx users
  (Alain Frisch, request by whitequark and Jun Furuse)
- PR#6406: Expose OCaml version in C headers
  (whitequark and Romain Calascibetta)
- PR#6446: improve "unused declaration" warnings wrt. name shadowing
  (Alain Frisch)
- PR#6495: ocamlbuild tags 'safe_string', 'unsafe_string'
  (Anil Madhavapeddy)
- PR#6497: pass context information to -ppx preprocessors
  (whitequark, Alain Frisch)
- ocamllex: user-definable refill action
  (Frédéric Bour, review by Gabriel Scherer and Luc Maranget)
- shorten syntax for functor signatures: "functor (M1:S1) (M2:S2) .. -> .."
  (Thomas Gazagnaire and Jeremy Yallop, review by Gabriel Scherer)
- make ocamldebug -I auto-detection work with ocamlbuild
  (Josh Watzman)

OCaml 4.01.0 (12 Sep 2013):
---------------------------

(Changes that can break existing programs are marked with a "*")

Other libraries:
- Labltk: updated to Tcl/Tk 8.6.

Type system:
- PR#5759: use well-disciplined type information propagation to
  disambiguate label and constructor names
  (Jacques Garrigue, Alain Frisch and Leo White)
* Propagate type information towards pattern-matching, even in the presence of
  polymorphic variants (discarding only information about possibly-present
  constructors). As a result, matching against absent constructors is no longer
  allowed for exact and fixed polymorphic variant types.
  (Jacques Garrigue)
* PR#6035: Reject multiple declarations of the same method or instance variable
  in an object
  (Alain Frisch)

Compilers:
- PR#5861: raise an error when multiple private keywords are used in type
  declarations
  (Hongbo Zhang)
- PR#5634: parsetree rewriter (-ppx flag)
  (Alain Frisch)
- ocamldep now supports -absname
  (Alain Frisch)
- PR#5768: On "unbound identifier" errors, use spell-checking to suggest names
  present in the environment
  (Gabriel Scherer)
- ocamlc has a new option -dsource to visualize the parsetree
  (Alain Frisch, Hongbo Zhang)
- tools/eqparsetree compares two parsetree ignoring location
  (Hongbo Zhang)
- ocamlopt now uses clang as assembler on OS X if available, which enables
  CFI support for OS X.
  (Benedikt Meurer)
- Added a new -short-paths option, which attempts to use the shortest
  representation for type constructors inside types, taking open modules
  into account. This can make types much more readable if your code
  uses lots of functors.
  (Jacques Garrigue)
- PR#5986: added flag -compat-32 to ocamlc, ensuring that the generated
  bytecode executable can be loaded on 32-bit hosts.
  (Xavier Leroy)
- PR#5980: warning on open statements which shadow an existing
  identifier (if it is actually used in the scope of the open); new
  open! syntax to silence it locally
  (Alain Frisch, thanks to a report of Daniel Bünzli)
* warning 3 is extended to warn about other deprecated features:
  - ISO-latin1 characters in identifiers
  - uses of the (&) and (or) operators instead of (&&) and (||)
  (Damien Doligez)
- Experimental OCAMLPARAM for ocamlc and ocamlopt
  (Fabrice Le Fessant)
- PR#5571: incorrect ordinal number in error message
  (Alain Frisch, report by John Carr)
- PR#6073: add signature to Tstr_include
  (patch by Leo White)

Standard library:
- PR#5899: expose a way to inspect the current call stack,
  Printexc.get_callstack
  (Gabriel Scherer, Jacques-Henri Jourdan, Alain Frisch)
- PR#5986: new flag Marshal.Compat_32 for the serialization functions
  (Marshal.to_*), forcing the output to be readable on 32-bit hosts.
  (Xavier Leroy)
- infix application operators |> and @@ in Pervasives
  (Fabrice Le Fessant)
- PR#6176: new Format.asprintf function with a %a formatter
  compatible with Format.fprintf (unlike Format.sprintf)
  (Pierre Weis)

Other libraries:
- PR#5568: add O_CLOEXEC flag to Unix.openfile, so that the returned
  file descriptor is created in close-on-exec mode
  (Xavier Leroy)

Runtime system:
* PR#6019: more efficient implementation of caml_modify() and caml_initialize().
  The new implementations are less lenient than the old ones: now,
  the destination pointer of caml_modify() must point within the minor or
  major heaps, and the destination pointer of caml_initialize() must
  point within the major heap.
  (Xavier Leroy, from an experiment by Brian Nigito, with feedback
  from Yaron Minsky and Gerd Stolpmann)

Internals:
- Moved debugger/envaux.ml to typing/envaux.ml to publish env_of_only_summary
  as part of compilerlibs, to be used on bin-annot files.
  (Fabrice Le Fessant)
- The test suite can now be run without installing OCaml first.
  (Damien Doligez)

Bug fixes:
- PR#3236: Document the fact that queues are not thread-safe
  (Damien Doligez)
- PR#3468: (part 1) Sys_error documentation
  (Damien Doligez)
- PR#3679: Warning display problems
  (Fabrice Le Fessant)
- PR#3963: Graphics.wait_next_event in Win32 hangs if window closed
  (Damien Doligez)
- PR#4079: Queue.copy is now tail-recursive
  (patch by Christophe Papazian)
- PR#4138: Documentation for Unix.mkdir
  (Damien Doligez)
- PR#4469: emacs mode: caml-set-compile-command is annoying with ocamlbuild
  (Daniel Bünzli)
- PR#4485: Graphics: Keyboard events incorrectly delivered in native code
  (Damien Doligez, report by Sharvil Nanavati)
- PR#4502: ocamlbuild now reliably excludes the build-dir from hygiene check
  (Gabriel Scherer, report by Romain Bardou)
- PR#4762: ?? is not used at all, but registered as a lexer token
  (Alain Frisch)
- PR#4788: wrong error message when executable file is not found for backtrace
  (Damien Doligez, report by Claudio Sacerdoti Coen)
- PR#4812: otherlibs/unix: add extern int code_of_unix_error (value error);
  (Goswin von Berdelow)
- PR#4887: input_char after close_in crashes ocaml (msvc runtime)
  (Alain Frisch and Christoph Bauer, report by ygrek)
- PR#4994: ocaml-mode doesn't work with xemacs21
  (Damien Doligez, report by Stéphane Glondu)
- PR#5098: creating module values may lead to memory leaks
  (Alain Frisch, report by Milan Stanojević)
- PR#5102: ocamlbuild fails when using an unbound variable in rule dependency
  (Xavier Clerc, report by Daniel Bünzli)
* PR#5119: camlp4 now raises a specific exception when 'DELETE_RULE' fails,
  rather than raising 'Not_found'
  (ygrek)
- PR#5121: %( %) in Format module seems to be broken
  (Pierre Weis, first patch by Valentin Gatien-Baron, report by Khoo Yit Phang)
- PR#5178: document in INSTALL how to build a 32-bit version under Linux x86-64
  (Benjamin Monate)
- PR#5212: Improve ocamlbuild error messages of _tags parser
  (ygrek)
- PR#5240: register exception printers for Unix.Unix_error and Dynlink.Error
  (Jérémie Dimino)
- PR#5300: ocamlbuild: verbose parameter should implicitly set classic display
  (Xavier Clerc, report by Robert Jakob)
- PR#5327: (Windows) Unix.select blocks if same socket listed in first and
  third arguments
  (David Allsopp, displaying impressive MSDN skills)
- PR#5343: ocaml -rectypes is unsound wrt module subtyping (was still unsound)
  (Jacques Garrigue)
- PR#5350: missing return code checks in the runtime system
  (Xavier Leroy)
- PR#5468: ocamlbuild should preserve order of parametric tags
  (Wojciech Meyer, report by Dario Texeira)
- PR#5551: Avoid repeated lookups for missing cmi files
  (Alain Frisch)
- PR#5552: unrecognized gcc option -no-cpp-precomp
  (Damien Doligez, report by Markus Mottl)
* PR#5580: missed opportunities for constant propagation
  (Xavier Leroy and John Carr)
- PR#5611: avoid clashes betwen .cmo files and output files during linking
  (Wojciech Meyer)
- PR#5662: typo in md5.c
  (Olivier Andrieu)
- PR#5673: type equality in a polymorphic field
  (Jacques Garrigue, report by Jean-Louis Giavitto)
- PR#5674: Methods call are 2 times slower with 4.00 than with 3.12
  (Jacques Garrigue, Gabriel Scherer, report by Jean-Louis Giavitto)
- PR#5694: Exception raised by type checker
  (Jacques Garrigue, report by Markus Mottl)
- PR#5695: remove warnings on sparc code emitter
  (Fabrice Le Fessant)
- PR#5697: better location for warnings on statement expressions
  (Dan Bensen)
- PR#5698: remove harcoded limit of 200000 labels in emitaux.ml
  (Fabrice Le Fessant, report by Marcin Sawicki)
- PR#5702: bytecomp/bytelibrarian lib_sharedobjs was defined but never used
  (Hongbo Zhang, Fabrice Le Fessant)
- PR#5708: catch Failure"int_of_string" in ocamldebug
  (Fabrice Le Fessant, report by user 'schommer')
- PR#5712: (9) new option -bin-annot is not documented
  (Damien Doligez, report by Hendrik Tews)
- PR#5731: instruction scheduling forgot to account for destroyed registers
  (Xavier Leroy, Benedikt Meurer, reported by Jeffrey Scofield)
- PR#5734: improved Win32 implementation of Unix.gettimeofday
  (David Allsopp)
- PR#5735: %apply and %revapply not first class citizens
  (Fabrice Le Fessant, reported by Jun Furuse)
- PR#5738: first class module patterns not handled by ocamldep
  (Fabrice Le Fessant, Jacques Garrigue, reported by Hongbo Zhang)
- PR#5739: Printf.printf "%F" (-.nan) returns -nan
  (Xavier Leroy, David Allsopp, reported by Samuel Mimram)
- PR#5741: make pprintast.ml in compiler_libs
  (Alain Frisch, Hongbo Zhang)
- PR#5747: 'unused open' warning not given when compiling with -annot
  (Alain Frisch, reported by Valentin Gatien-Baron)
- PR#5752: missing dependencies at byte-code link with mlpack
  (Wojciech Meyer, Nicholas Lucaroni)
- PR#5763: ocamlbuild does not give correct flags when running menhir
  (Gabriel Scherer, reported by Philippe Veber)
- PR#5765: ocamllex doesn't preserve line directives
  (Damien Doligez, reported by Martin Jambon)
- PR#5770: Syntax error messages involving unclosed parens are sometimes
  incorrect
  (Michel Mauny)
- PR#5772: problem with marshaling of mutually-recursive functions
  (Jacques-Henri Jourdan, reported by Cédric Pasteur)
- PR#5775: several bug fixes for tools/pprintast.ml
  (Hongbo Zhang)
- PR#5784: -dclambda option is ignored
  (Pierre Chambart)
- PR#5785: misbehaviour with abstracted structural type used as GADT index
  (Jacques Garrigue, report by Jeremy Yallop)
- PR#5787: Bad behavior of 'Unused ...' warnings in the toplevel
  (Alain Frisch)
- PR#5793: integer marshalling is inconsistent between architectures
  (Xavier Clerc, report by Pierre-Marie Pédrot)
- PR#5798: add ARM VFPv2 support for Raspbian (ocamlopt)
  (Jeffrey Scofield and Anil Madhavapeddy, patch review by Benedikt Meurer)
- PR#5802: Avoiding "let" as a value name
  (Jacques Garrigue, report by Tiphaine Turpin)
- PR#5805: Assert failure with warning 34 on pre-processed file
  (Alain Frisch, report by Tiphaine Turpin)
- PR#5806: ensure that backtrace tests are always run (testsuite)
  (Xavier Clerc, report by user 'michi')
- PR#5809: Generating .cmt files takes a long time, in case of type error
  (Alain Frisch)
- PR#5810: error in switch printing when using -dclambda
  (Pierre Chambart)
- PR#5811: Untypeast produces singleton tuples for constructor patterns
  with only one argument
  (Tiphaine Turpin)
- PR#5813: GC not called when unmarshaling repeatedly in a tight loop (ocamlopt)
  (Xavier Leroy, report by David Waern)
- PR#5814: read_cmt -annot does not report internal references
  (Alain Frisch)
- PR#5815: Multiple exceptions in signatures gives an error
  (Leo White)
- PR#5816: read_cmt -annot does not work for partial .cmt files
  (Alain Frisch)
- PR#5819: segfault when using [with] on large recursive record (ocamlopt)
  (Xavier Leroy, Damien Doligez)
- PR#5821: Wrong record field is reported as duplicate
  (Alain Frisch, report by Martin Jambon)
- PR#5824: Generate more efficient code for immediate right shifts.
  (Pierre Chambart, review by Xavier Leroy)
- PR#5825: Add a toplevel primitive to use source file wrapped with the
  coresponding module
  (Grégoire Henry, Wojciech Meyer, caml-list discussion)
- PR#5833: README.win32 can leave the wrong flexlink in the path
  (Damien Doligez, report by William Smith)
- PR#5835: nonoptional labeled arguments can be passed with '?'
  (Jacques Garrigue, report by Elnatan Reisner)
- PR#5840: improved documentation for 'Unix.lseek'
  (Xavier Clerc, report by Matej Košík)
- PR#5848: Assertion failure in type checker
  (Jacques Garrigue, Alain Frisch, report by David Waern)
- PR#5858: Assert failure during typing of class
  (Jacques Garrigue, report by Julien Signoles)
- PR#5865: assert failure when reporting undefined field label
  (Jacques Garrigue, report by Anil Madhavapeddy)
- PR#5872: Performance: Buffer.add_char is not inlined
  (Gerd Stolpmann, Damien Doligez)
- PR#5876: Uncaught exception with a typing error
  (Alain Frisch, Gabriel Scherer, report by Julien Moutinho)
- PR#5877: multiple "open" can become expensive in memory
  (Fabrice Le Fessant and Alain Frisch)
- PR#5880: 'Genlex.make_lexer' documention mentions the wrong exception
  (Xavier Clerc, report by Virgile Prevosto)
- PR#5885: Incorrect rule for compiling C stubs when shared libraries are not
  supported.
  (Jérôme Vouillon)
- PR#5891: ocamlbuild: support rectypes tag for mlpack
  (Khoo Yit Phang)
- PR#5892: GADT exhaustiveness check is broken
  (Jacques Garrigue and Leo White)
- PR#5906: GADT exhaustiveness check is still broken
  (Jacques Garrigue, report by Sébastien Briais)
- PR#5907: Undetected cycle during typecheck causes exceptions
  (Jacques Garrigue, report by Pascal Zimmer)
- PR#5910: Fix code generation bug for "mod 1" on ARM.
  (Benedikt Meurer, report by user 'jteg68')
- PR#5911: Signature substitutions fail in submodules
  (Jacques Garrigue, report by Markus Mottl)
- PR#5912: add configure option -no-cfi (for OSX 10.6.x with XCode 4.0.2)
  (Damien Doligez against XCode versions, report by Thomas Gazagnaire)
- PR#5914: Functor breaks with an equivalent argument signature
  (Jacques Garrigue, report by Markus Mottl and Grégoire Henry)
- PR#5920, PR#5957: linking failure for big bytecodes on 32bit architectures
  (Benoît Vaugon and Chet Murthy, report by Jun Furuse and Sebastien Mondet)
- PR#5928: Missing space between words in manual page for ocamlmktop
  (Damien Doligez, report by Matej Košík)
- PR#5930: ocamldep leaks temporary preprocessing files
  (Gabriel Scherer, report by Valentin Gatien-Baron)
- PR#5933: Linking is slow when there are functions with large arities
  (Valentin Gatien-Baron, review by Gabriel Scherer)
- PR#5934: integer shift by negative amount (in otherlibs/num)
  (Xavier Leroy, report by John Regehr)
- PR#5944: Bad typing performances of big variant type declaration
  (Benoît Vaugon)
- PR#5945: Mix-up of Minor_heap_min and Minor_heap_max units
  (Benoît Vaugon)
- PR#5948: GADT with polymorphic variants bug
  (Jacques Garrigue, report by Leo White)
- PR#5953: Unix.system does not handle EINTR
  (Jérémie Dimino)
- PR#5965: disallow auto-reference to a recursive module in its definition
  (Alain Frisch, report by Arthur Windler via Gabriel Scherer)
- PR#5973: Format module incorrectly parses format string
  (Pierre Weis, report by Frédéric Bour)
- PR#5974: better documentation for Str.regexp
  (Damien Doligez, report by william)
- PR#5976: crash after recovering from two stack overflows (ocamlopt on MacOS X)
  (Xavier Leroy, report by Pierre Boutillier)
- PR#5977: Build failure on raspberry pi: "input_value: integer too large"
  (Alain Frisch, report by Sylvain Le Gall)
- PR#5981: Incompatibility check assumes abstracted types are injective
  (Jacques Garrigue, report by Jeremy Yallop)
- PR#5982: caml_leave_blocking section and errno corruption
  (Jérémie Dimino)
- PR#5985: Unexpected interaction between variance and GADTs
  (Jacques Garrigue, Jeremy Yallop and Leo White and Gabriel Scherer)
- PR#5988: missing from the documentation: -impl is a valid flag for ocamlopt
  (Damien Doligez, report by Vincent Bernardoff)
- PR#5989: Assumed inequalities involving private rows
  (Jacques Garrigue, report by Jeremy Yallop)
- PR#5992: Crash when pattern-matching lazy values modifies the scrutinee
  (Luc Maranget, Leo White)
- PR#5993: Variance of private type abbreviations not checked for modules
  (Jacques Garrigue)
- PR#5997: Non-compatibility assumed for concrete types with same constructor
  (Jacques Garrigue, report by Gabriel Scherer)
- PR#6004: Type information does not flow to "inherit" parameters
  (Jacques Garrigue, report by Alain Frisch)
- PR#6005: Type unsoundness with recursive modules
  (Jacques Garrigue, report by Jérémie Dimino and Josh Berdine)
- PR#6010: Big_int.extract_big_int gives wrong results on negative arguments
  (Xavier Leroy, report by Drake Wilson via Stéphane Glondu)
- PR#6024: Format syntax for printing @ is incompatible with 3.12.1
  (Damien Doligez, report by Boris Yakobowski)
- PR#6001: Reduce the memory used by compiling Camlp4
  (Hongbo Zhang and Gabriel Scherer, report by Henri Gouraud)
- PR#6031: Camomile problem with -with-frame-pointers
  (Fabrice Le Fessant, report by Anil Madhavapeddy)
- PR#6032: better Random.self_init under Windows
  (Alain Frisch, Xavier Leroy)
- PR#6033: Matching.inline_lazy_force needs eta-expansion (command-line flags)
  (Pierre Chambart, Xavier Leroy and Luc Maranget,
   regression report by Gabriel Scherer)
- PR#6046: testsuite picks up the wrong ocamlrun dlls
  (Anil Madhavapeddy)
- PR#6056: Using 'match' prevents generalization of values
  (Jacques Garrigue, report by Elnatan Reisner)
- PR#6058: 'ocamlbuild -use-ocamlfind -tag thread -package threads t.cma' fails
  (Gabriel Scherer, report by Hezekiah M. Carty)
- PR#6069: ocamldoc: lexing: empty token
  (Maxence Guesdon, Grégoire Henry, report by ygrek)
- PR#6072: configure does not handle FreeBSD current (i.e. 10) correctly
  (Damien Doligez, report by Prashanth Mundkur)
- PR#6074: Wrong error message for failing Condition.broadcast
  (Markus Mottl)
- PR#6084: Define caml_modify and caml_initialize as weak symbols to help
  with Netmulticore
  (Xavier Leroy, Gerd Stolpmann)
- PR#6090: Module constraint + private type seems broken in ocaml 4.01.0
  (Jacques Garrigue, report by Jacques-Pascal Deplaix)
- PR#6109: Typos in ocamlbuild error messages
  (Gabriel Kerneis)
- PR#6123: Assert failure when self escapes its class
  (Jacques Garrigue, report by whitequark)
- PR#6158: Fatal error using GADTs
  (Jacques Garrigue, report by Jeremy Yallop)
- PR#6163: Assert_failure using polymorphic variants in GADTs
  (Jacques Garrigue, report by Leo White)
- PR#6164: segmentation fault on Num.power_num of 0/1
  (Fabrice Le Fessant, report by Johannes Kanig)
- PR#6210: Camlp4 location error
  (Hongbo Zhang, report by Jun Furuse)

Feature wishes:
- PR#5181: Merge common floating point constants in ocamlopt
  (Benedikt Meurer)
- PR#5243: improve the ocamlbuild API documentation in signatures.mli
  (Christophe Troestler)
- PR#5546: moving a function into an internal module slows down its use
  (Alain Frisch, report by Fabrice Le Fessant)
- PR#5597: add instruction trace option 't' to OCAMLRUNPARAM
  (Anil Madhavapeddy, Wojciech Meyer)
- PR#5676: IPv6 support under Windows
  (Jérôme Vouillon, review by Jonathan Protzenko)
- PR#5721: configure -with-frame-pointers for Linux perf profiling
  (Fabrice Le Fessant, test by Jérémie Dimino)
- PR#5722: toplevel: print full module path only for first record field
  (Jacques Garrigue, report by ygrek)
- PR#5762: Add primitives for fast access to bigarray dimensions
  (Pierre Chambart)
- PR#5769: Allow propagation of Sys.big_endian in native code
  (Pierre Chambart, stealth commit by Fabrice Le Fessant)
- PR#5771: Add primitives for reading 2, 4, 8 bytes in strings and bigarrays
  (Pierre Chambart)
- PR#5774: Add bswap primitives for amd64 and arm
  (Pierre Chambart, test by Alain Frisch)
- PR#5795: Generate sqrtsd opcode instead of external call to sqrt on amd64
  (Pierre Chambart)
- PR#5827: provide a dynamic command line parsing mechanism
  (Hongbo Zhang)
- PR#5832: patch to improve "wrong file naming" error messages
  (William Smith)
- PR#5864: Add a find operation to Set
  (François Berenger)
- PR#5886: Small changes to compile for Android
  (Jérôme Vouillon, review by Benedikt Meurer)
- PR#5902: -ppx based pre-processor executables accept arguments
  (Alain Frisch, report by Wojciech Meyer)
- PR#5986: Protect against marshaling 64-bit integers in bytecode
  (Xavier Leroy, report by Alain Frisch)
- PR#6049: support for OpenBSD/macppc platform
  (Anil Madhavapeddy, review by Benedikt Meurer)
- PR#6059: add -output-obj rules for ocamlbuild
  (Anil Madhavapeddy)
- PR#6060: ocamlbuild tags 'principal', 'strict_sequence' and 'short_paths'
  (Anil Madhavapeddy)
- ocamlbuild tag 'no_alias_deps'
  (Daniel Bünzli)

Tools:
- OCamlbuild now features a bin_annot tag to generate .cmt files.
  (Jonathan Protzenko)
- OCamlbuild now features a strict_sequence tag to trigger the
  strict-sequence option.
  (Jonathan Protzenko)
- OCamlbuild now picks the non-core tools like ocamlfind and menhir from PATH
  (Wojciech Meyer)
- PR#5884: Misc minor fixes and cleanup for emacs mode
  (Stefan Monnier)
- PR#6030: Improve performance of -annot
  (Guillaume Melquiond, Alain Frisch)


OCaml 4.00.1 (5 Oct 2012):
--------------------------

Bug fixes:
- PR#4019: better documentation of Str.matched_string
- PR#5111: ocamldoc, heading tags inside spans tags is illegal in html
- PR#5278: better error message when typing "make"
- PR#5468: ocamlbuild should preserve order of parametric tags
- PR#5563: harden Unix.select against file descriptors above FD_SETSIZE
- PR#5690: "ocamldoc ... -text README" raises exception
- PR#5700: crash with native-code stack backtraces under MacOS 10.8 x86-64
- PR#5707: AMD64 code generator: do not use r10 and r11 for parameter passing,
  as these registers can be destroyed by the dynamic loader
- PR#5712: some documentation problems
- PR#5715: configuring with -no-shared-libs breaks under cygwin
- PR#5718: false positive on 'unused constructor' warning
- PR#5719: ocamlyacc generates code that is not warning 33-compliant
- PR#5725: ocamldoc output of preformatted code
- PR#5727: emacs caml-mode indents shebang line in toplevel scripts
- PR#5729: tools/untypeast.ml creates unary Pexp_tuple
- PR#5731: instruction scheduling forgot to account for destroyed registers
- PR#5735: %apply and %revapply not first class citizens
- PR#5738: first class module patterns not handled by ocamldep
- PR#5742: missing bound checks in Array.sub
- PR#5744: ocamldoc error on "val virtual"
- PR#5757: GC compaction bug (crash)
- PR#5758: Compiler bug when matching on floats
- PR#5761: Incorrect bigarray custom block size


OCaml 4.00.0 (26 Jul 2012):
---------------------------

(Changes that can break existing programs are marked with a "*")

- The official name of the language is now OCaml.

Language features:
- Added Generalized Algebraic Data Types (GADTs) to the language.
  See chapter "Language extensions" of the reference manual for documentation.
- It is now possible to omit type annotations when packing and unpacking
  first-class modules. The type-checker attempts to infer it from the context.
  Using the -principal option guarantees forward compatibility.
- New (module M) and (module M : S) syntax in patterns, for immediate
  unpacking of a first-class module.

Compilers:
- Revised simplification of let-alias (PR#5205, PR#5288)
- Better reporting of compiler version mismatch in .cmi files
* Warning 28 is now enabled by default.
- New option -absname to use absolute paths in error messages
- Optimize away compile-time beta-redexes, e.g. (fun x y -> e) a b.
- Added option -bin-annot to dump the AST with type annotations.
- Added lots of new warnings about unused variables, opens, fields,
  constructors, etc.
* New meaning for warning 7: it is now triggered when a method is overridden
  with the "method" keyword.  Use "method!" to avoid the warning.

Native-code compiler:
- Optimized handling of partially-applied functions (PR#5287)
- Small improvements in code generated for array bounds checks (PR#5345,
  PR#5360).
* New ARM backend (PR#5433):
    . Supports both Linux/EABI (armel) and Linux/EABI+VFPv3 (armhf).
    . Added support for the Thumb-2 instruction set with average code size
      savings of 28%.
    . Added support for position-independent code, natdynlink, profiling and
      exception backtraces.
- Generation of CFI information, and filename/line number debugging (with -g)
  annotations, enabling in particular precise stack backtraces with
  the gdb debugger. Currently supported for x86 32-bits and 64-bits only.
  (PR#5487)
- New tool: ocamloptp, the equivalent of ocamlcp for the native-code compiler.

OCamldoc:
- PR#5645: ocamldoc doesn't handle module/type substitution in signatures
- PR#5544: improve HTML output (less formatting in html code)
- PR#5522: allow refering to record fields and variant constructors
- fix PR#5419 (error message in french)
- fix PR#5535 (no cross ref to class after dump+load)
* Use first class modules for custom generators, to be able to
  load various plugins incrementally adding features to the current
  generator
* PR#5507: Use Location.t structures for locations.
- fix: do not keep code when not told to keep code.

Standard library:
- Added float functions "hypot" and "copysign" (PR#3806, PR#4752, PR#5246)
* Arg: options with empty doc strings are no longer included in the usage string
  (PR#5437)
- Array: faster implementations of "blit", "copy", "sub", "append" and "concat"
  (PR#2395, PR#2787, PR#4591)
* Hashtbl:
    . Statistically-better generic hash function based on Murmur 3 (PR#5225)
    . Fixed behavior of generic hash function w.r.t. -0.0 and NaN (PR#5222)
    . Added optional "random" parameter to Hashtbl.create to randomize
      collision patterns and improve security (PR#5572, CVE-2012-0839)
    . Added "randomize" function and "R" parameter to OCAMLRUNPARAM
      to turn randomization on by default (PR#5572, CVE-2012-0839)
    . Added new functorial interface "MakeSeeded" to support randomization
      with user-provided seeded hash functions.
    . Install new header <caml/hash.h> for C code.
- Filename: on-demand (lazy) initialization of the PRNG used by "temp_file".
- Marshal: marshalling of function values (flag Marshal.Closures) now
  also works for functions that come from dynamically-loaded modules (PR#5215)
- Random:
     . More random initialization (Random.self_init()), using /dev/urandom
       when available (e.g. Linux, FreeBSD, MacOS X, Solaris)
     * Faster implementation of Random.float (changes the generated sequences)
- Format strings for formatted input/output revised to correct PR#5380
    . Consistently treat %@ as a plain @ character
    . Consistently treat %% as a plain % character
- Scanf: width and precision for floating point numbers are now handled
- Scanf: new function "unescaped" (PR#3888)
- Set and Map: more efficient implementation of "filter" and "partition"
- String: new function "map" (PR#3888)

Installation procedure:
- Compiler internals are now installed in `ocamlc -where`/compiler-libs.
  The files available there include the .cmi interfaces for all compiler
  modules, plus the following libraries:
      ocamlcommon.cma/.cmxa     modules common to ocamlc, ocamlopt, ocaml
      ocamlbytecomp.cma/.cmxa   modules for ocamlc and ocaml
      ocamloptcomp.cma/.cmxa    modules specific to ocamlopt
      ocamltoplevel.cma         modules specific to ocaml
   (PR#1804, PR#4653, frequently-asked feature).
* Some .cmi for toplevel internals that used to be installed in
  `ocamlc -where` are now to be found in  `ocamlc -where`/compiler-libs.
  Add "-I +compiler-libs" where needed.
* toplevellib.cma is no longer installed because subsumed by
  ocamlcommon.cma ocamlbytecomp.cma ocamltoplevel.cma
- Added a configuration option (-with-debug-runtime) to compile and install
  a debug version of the runtime system, and a compiler option
  (-runtime-variant) to select the debug runtime.

Bug Fixes:

- PR#1643: functions of the Lazy module whose named started with 'lazy_' have
  been deprecated, and new ones without the prefix added
- PR#3571: in Bigarrays, call msync() before unmapping to commit changes
- PR#4292: various documentation problems
- PR#4511, PR#4838: local modules remove polymorphism
* PR#4549: Filename.dirname is not handling multiple / on Unix
- PR#4688: (Windows) special floating-point values aren't converted to strings
  correctly
- PR#4697: Unix.putenv leaks memory on failure
- PR#4705: camlp4 does not allow to define types with `True or `False
- PR#4746: wrong detection of stack overflows in native code under Linux
- PR#4869: rare collisions between assembly labels for code and data
- PR#4880: "assert" constructs now show up in the exception stack backtrace
- PR#4892: Array.set could raise "out of bounds" before evaluating 3rd arg
- PR#4937: camlp4 incorrectly handles optional arguments if 'option' is
  redefined
- PR#5024: camlp4r now handles underscores in irrefutable pattern matching of
  records
- PR#5064, PR#5485: try to ensure that 4K words of stack are available
  before calling into C functions, raising a Stack_overflow exception
  otherwise.  This reduces (but does not eliminate) the risk of
  segmentation faults due to stack overflow in C code
- PR#5073: wrong location for 'Unbound record field label' error
- PR#5084: sub-sub-module building fails for native code compilation
- PR#5120: fix the output function of Camlp4.Debug.formatter
- PR#5131: compilation of custom runtime with g++ generates lots of warnings
- PR#5137: caml-types-explore does not work
- PR#5159: better documentation of type Lexing.position
- PR#5171: Map.join does more comparisons than needed
- PR#5176: emacs mode: stack overflow in regexp matcher
- PR#5179: port OCaml to mingw-w64
- PR#5211: updated Genlex documentation to state that camlp4 is mandatory for
  'parser' keyword and associated notation
- PR#5214: ocamlfind plugin invokes 'cut' utility
- PR#5218: use $(MAKE) instead of "make" in Makefiles
- PR#5224: confusing error message in non-regular type definition
- PR#5231: camlp4: fix parsing of <:str_item< type t = $x$ >>
- PR#5233: finaliser on weak array gives dangling pointers (crash)
- PR#5238, PR#5277: Sys_error when getting error location
- PR#5261, PR#5497: Ocaml source-code examples are not "copy-paste-able"
* PR#5279: executable name is not initialized properly in caml_startup_code
- PR#5290: added hash functions for channels, nats, mutexes, conditions
- PR#5291: undetected loop in class initialization
- PR#5295: OS threads: problem with caml_c_thread_unregister()
- PR#5301: camlp4r and exception equal to another one with parameters
- PR#5305: prevent ocamlbuild from complaining about links to _build/
- PR#5306: comparing to Thread.self() raises exception at runtime
- PR#5309: Queue.add is not thread/signal safe
- PR#5310: Ratio.create_ratio/create_normalized_ratio have misleading names
- PR#5311: better message for warning 23
* PR#5312: command-line arguments @reponsefile auto-expansion feature
  removed from the Windows OCaml runtime, to avoid conflicts with "-w @..."
- PR#5313: ocamlopt -g misses optimizations
- PR#5214: ocamlfind plugin invokes 'cut' utility
- PR#5316: objinfo now shows ccopts/ccobjs/force_link when applicable
- PR#5318: segfault on stack overflow when reading marshaled data
- PR#5319: %r11 clobbered by Lswitch in Windows AMD64 native-code compilation
- PR#5322: type abbreviations expanding to a universal type variable
- PR#5328: under Windows, Unix.select leaves sockets in non-blocking mode
- PR#5330: thread tag with '.top' and '.inferred.mli' targets
- PR#5331: ocamlmktop is not always a shell script
- PR#5335: Unix.environment segfaults after a call to clearenv
- PR#5338: sanitize.sh has windows style end-of-lines (mingw)
- PR#5344: some predefined exceptions need special printing
- PR#5349: Hashtbl.replace uses new key instead of reusing old key
- PR#5356: ocamlbuild handling of 'predicates' for ocamlfind
- PR#5364: wrong compilation of "((val m : SIG1) : SIG2)"
- PR#5370: ocamldep omits filename in syntax error message
- PR#5374: camlp4 creates wrong location for type definitions
- PR#5380: strange sscanf input segfault
- PR#5382: EOPNOTSUPP and ENOTSUPP different on exotic platforms
- PR#5383: build failure in Win32/MSVC
- PR#5387: camlp4: str_item and other syntactic elements with Nils are
  not very usable
- PR#5389: compaction sometimes leaves a very large heap
- PR#5393: fails to build from source on GNU/kFreeBSD because of -R link option
- PR#5394: documentation for -dtypes is missing in manpage
- PR#5397: Filename.temp_dir_name should be mutable
- PR#5410: fix printing of class application with Camlp4
- PR#5416: (Windows) Unix.(set|clear)_close_on_exec now preserves blocking mode
- PR#5435: ocamlbuild does not find .opt executables on Windows
- PR#5436: update object ids on unmarshaling
- PR#5442: camlp4: quotation issue with strings
- PR#5453: configure doesn't find X11 under Ubuntu/MultiarchSpec
- PR#5461: Double linking of bytecode modules
- PR#5463: Bigarray.*.map_file fail if empty array is requested
- PR#5465: increase stack size of ocamlopt.opt for windows
- PR#5469: private record type generated by functor loses abbreviation
- PR#5475: Wrapper script for interpreted LablTk wrongly handles command line
  parameters
- PR#5476: bug in native code compilation of let rec on float arrays
- PR#5477: use pkg-config to configure graphics on linux
- PR#5481: update camlp4 magic numbers
- PR#5482: remove bashism in test suite scripts
- PR#5495: camlp4o dies on infix definition (or)
- PR#5498: Unification with an empty object only checks the absence of
  the first method
- PR#5503: error when ocamlbuild is passed an absolute path as build directory
- PR#5509: misclassification of statically-allocated empty array that
  falls exactly at beginning of an otherwise unused data page.
- PR#5510: ocamldep has duplicate -ml{,i}-synonym options
- PR#5511: in Bigarray.reshape, unwarranted limitation on new array dimensions.
- PR#5513: Int64.div causes floating point exception (ocamlopt, x86)
- PR#5516: in Bigarray C stubs, use C99 flexible array types if possible
- PR#5518: segfault with lazy empty array
- PR#5531: Allow ocamlbuild to add ocamldoc flags through -docflag
  and -docflags switches
- PR#5538: combining -i and -annot in ocamlc
- PR#5543: in Bigarray.map_file, try to avoid using lseek() when growing file
- PR#5648: (probably fixed) test failures in tests/lib-threads
- PR#5551: repeated calls to find_in_path degrade performance
- PR#5552: Mac OS X: unrecognized gcc option "-no-cpp-precomp"
- PR#5555: add Hashtbl.reset to resize the bucket table to its initial size
- PR#5560: incompatible type for tuple pattern with -principal
- PR#5575: Random states are not marshallable across architectures
- PR#5579: camlp4: when a plugin is loaded in the toplevel,
  Token.Filter.define_filter has no effect before the first syntax error
- PR#5585: typo: "explicitely"
- PR#5587: documentation: "allows to" is not correct English
- PR#5593: remove C file when -output-obj fails
- PR#5597: register names for instrtrace primitives in embedded bytecode
- PR#5598: add backslash-space support in strings in ocamllex
- PR#5603: wrong .file debug info generated by ocamlopt -g
- PR#5604: fix permissions of files created by ocamlbuild itself
- PR#5610: new unmarshaler (from PR#5318) fails to freshen object identifiers
- PR#5614: add missing -linkall flag when compiling ocamldoc.opt
- PR#5616: move ocamlbuild documentation to the reference manual
- PR#5619: Uncaught CType.Unify exception in the compiler
- PR#5620: invalid printing of type manifest (camlp4 revised syntax)
- PR#5637: invalid printing of anonymous type parameters (camlp4 revised syntax)
- PR#5643: issues with .cfi and .loc directives generated by ocamlopt -g
- PR#5644: Stream.count broken when used with Sapp or Slazy nodes
- PR#5647: Cannot use install_printer in debugger
- PR#5651: printer for abstract data type (camlp4 revised syntax)
- PR#5654: self pattern variable location tweak
- PR#5655: ocamlbuild doesn't pass cflags when building C stubs
- PR#5657: wrong error location for abbreviated record fields
- PR#5659: ocamlmklib -L option breaks with MSVC
- PR#5661: fixes for the test suite
- PR#5668: Camlp4 produces invalid syntax for "let _ = ..."
- PR#5671: initialization of compare_ext field in caml_final_custom_operations()
- PR#5677: do not use "value" as identifier (genprintval.ml)
- PR#5687: dynlink broken when used from "output-obj" main program (bytecode)
- problem with printing of string literals in camlp4 (reported on caml-list)
- emacs mode: colorization of comments and strings now works correctly
- problem with forall and method (reported on caml-list on 2011-07-26)
- crash when using OCAMLRUNPARAM=a=X with invalid X (reported in private)

Feature wishes:
- PR#352: new option "-stdin" to make ocaml read stdin as a script
- PR#1164: better error message when mixing -a and .cmxa
- PR#1284: documentation: remove restriction on mixed streams
- PR#1496: allow configuring LIBDIR, BINDIR, and MANDIR relative to $(PREFIX)
- PR#1835: add Digest.from_hex
- PR#1898: toplevel: add option to suppress continuation prompts
- PR#4278: configure: option to disable "graph" library
- PR#4444: new String.trim function, removing leading and trailing whistespace
- PR#4549: make Filename.dirname/basename POSIX compliant
- PR#4830: add option -v to expunge.ml
- PR#4898: new Sys.big_endian boolean for machine endianness
- PR#4963, PR#5467: no extern "C" into ocaml C-stub headers
- PR#5199: tests are run only for bytecode if either native support is missing,
  or a non-empty value is set to "BYTECODE_ONLY" Makefile variable
- PR#5215: marshalling of dynlinked closure
- PR#5236: new '%revapply' primitive with the semantics 'revapply x f = f x',
    and '%apply' with semantics 'apply f x = f x'.
- PR#5255: natdynlink detection on powerpc, hurd, sparc
- PR#5295: OS threads: problem with caml_c_thread_unregister()
- PR#5297: compiler now checks existence of builtin primitives
- PR#5329: (Windows) more efficient Unix.select if all fd's are sockets
- PR#5357: warning for useless open statements
- PR#5358: first class modules don't allow "with type" declarations for types
  in sub-modules
- PR#5385: configure: emit a warning when MACOSX_DEPLOYMENT_TARGET is set
- PR#5396: ocamldep: add options -sort, -all, and -one-line
- PR#5397: Filename.temp_dir_name should be mutable
- PR#5403: give better error message when emacs is not found in PATH
- PR#5411: new directive for the toplevel: #load_rec
- PR#5420: Unix.openfile share mode (Windows)
- PR#5421: Unix: do not leak fds in various open_proc* functions
- PR#5434: implement Unix.times in win32unix (partially)
- PR#5438: new warnings for unused declarations
- PR#5439: upgrade config.guess and config.sub
- PR#5445 and others: better printing of types with user-provided names
- PR#5454: Digest.compare is missing and md5 doc update
- PR#5455: .emacs instructions, add lines to recognize ocaml scripts
- PR#5456: pa_macro: replace __LOCATION__ after macro expansion; add LOCATION_OF
- PR#5461: bytecode: emit warning when linking two modules with the same name
- PR#5478: ocamlopt assumes ar command exists
- PR#5479: Num.num_of_string may raise an exception, not reflected in the
  documentation.
- PR#5501: increase IO_BUFFER_SIZE to 64KiB
- PR#5532: improve error message when bytecode file is wrong
- PR#5555: add function Hashtbl.reset to resize the bucket table to
  its initial size.
- PR#5586: increase UNIX_BUFFER_SIZE to 64KiB
- PR#5597: register names for instrtrace primitives in embedded bytecode
- PR#5599: Add warn() tag in ocamlbuild to control -w compiler switch
- PR#5628: add #remove_directory and Topdirs.remove_directory to remove
  a directory from the load path
- PR#5636: in system threads library, issue with linking of pthread_atfork
- PR#5666: C includes don't provide a revision number
- ocamldebug: ability to inspect values that contain code pointers
- ocamldebug: new 'environment' directive to set environment variables
  for debuggee
- configure: add -no-camlp4 option

Shedding weight:
* Removed the obsolete native-code generators for Alpha, HPPA, IA64 and MIPS.
* The "DBM" library (interface with Unix DBM key-value stores) is no
  longer part of this distribution.  It now lives its own life at
  https://forge.ocamlcore.org/projects/camldbm/
* The "OCamlWin" toplevel user interface for MS Windows is no longer
  part of this distribution.  It now lives its own life at
  https://forge.ocamlcore.org/projects/ocamltopwin/

Other changes:
- Copy VERSION file to library directory when installing.


OCaml 3.12.1 (4 Jul 2011):
--------------------------

Bug fixes:
- PR#4345, PR#4767: problems with camlp4 printing of float values
- PR#4380: ocamlbuild should not use tput on windows
- PR#4487, PR#5164: multiple 'module type of' are incompatible
- PR#4552: ocamlbuild does not create symlinks when using '.itarget' file
- PR#4673, PR#5144: camlp4 fails on object copy syntax
- PR#4702: system threads: cleanup tick thread at exit
- PR#4732: camlp4 rejects polymorphic variants using keywords from macros
- PR#4778: Win32/MSVC port: rare syntax error in generated MASM assembly file
- PR#4794, PR#4959: call annotations not generated by ocamlopt
- PR#4820: revised syntax pretty printer crashes with 'Stack_overflow'
- PR#4928: wrong printing of classes and class types by camlp4
- PR#4939: camlp4 rejects patterns of the '?x:_' form
- PR#4967: ocamlbuild passes wrong switches to ocamldep through menhir
- PR#4972: mkcamlp4 does not include 'dynlink.cma'
- PR#5039: ocamlbuild should use '-linkpkg' only when linking programs
- PR#5066: ocamldoc: add -charset option used in html generator
- PR#5069: fcntl() in caml_sys_open may block, do it within blocking section
- PR#5071, PR#5129, PR#5134: inconsistencies between camlp4 and camlp4* binaries
- PR#5080, PR#5104: regression in type constructor handling by camlp4
- PR#5090: bad interaction between toplevel and camlp4
- PR#5095: ocamlbuild ignores some tags when building bytecode objects
- PR#5100: ocamlbuild always rebuilds a 'cmxs' file
- PR#5103: build and install objinfo when building with ocamlbuild
- PR#5109: crash when a parser calls a lexer that calls another parser
- PR#5110: invalid module name when using optional argument
- PR#5115: bytecode executables produced by msvc64 port crash on 32-bit versions
- PR#5117: bigarray: wrong function name without HAS_MMAP; missing include
- PR#5118: Camlp4o and integer literals
- PR#5122: camlp4 rejects lowercase identifiers for module types
- PR#5123: shift_right_big_int returns a wrong zero
- PR#5124: substitution inside a signature leads to odd printing
- PR#5128: typo in 'Camlp4ListComprehension' syntax extension
- PR#5136: obsolete function used in emacs mode
- PR#5145: ocamldoc: missing html escapes
- PR#5146: problem with spaces in multi-line string constants
- PR#5149: (partial) various documentation problems
- PR#5156: rare compiler crash with objects
- PR#5165: ocamlbuild does not pass '-thread' option to ocamlfind
- PR#5167: camlp4r loops when printing package type
- PR#5172: camlp4 support for 'module type of' construct
- PR#5175: in bigarray accesses, make sure bigarray expr is evaluated only once
- PR#5177: Gc.compact implies Gc.full_major
- PR#5182: use bytecode version of ocamldoc to generate man pages
- PR#5184: under Windows, alignment issue with bigarrays mapped from files
- PR#5188: double-free corruption in bytecode system threads
- PR#5192: mismatch between words and bytes in interpreting max_young_wosize
- PR#5202: error in documentation of atan2
- PR#5209: natdynlink incorrectly detected on BSD systems
- PR#5213: ocamlbuild should pass '-rectypes' to ocamldoc when needed
- PR#5217: ocamlfind plugin should add '-linkpkg' for toplevel
- PR#5228: document the exceptions raised by functions in 'Filename'
- PR#5229: typo in build script ('TAG_LINE' vs 'TAGLINE')
- PR#5230: error in documentation of Scanf.Scanning.open_in
- PR#5234: option -shared reverses order of -cclib options
- PR#5237: incorrect .size directives generated for x86-32 and x86-64
- PR#5244: String.compare uses polymorphic compare_val (regression of PR#4194)
- PR#5248: regression introduced while fixing PR#5118
- PR#5252: typo in docs
- PR#5258: win32unix: unix fd leak under windows
- PR#5269: (tentative fix) Wrong ext_ref entries in .annot files
- PR#5272: caml.el doesn't recognize downto as a keyword
- PR#5276: issue with ocamlc -pack and recursively-packed modules
- PR#5280: alignment constraints incorrectly autodetected on MIPS 32
- PR#5281: typo in error message
- PR#5308: unused variables not detected in "include (struct .. end)"
- camlp4 revised syntax printing bug in the toplevel (reported on caml-list)
- configure: do not define _WIN32 under cygwin
- Hardened generic comparison in the case where two custom blocks
  are compared and have different sets of custom operations.
- Hardened comparison between bigarrays in the case where the two
  bigarrays have different kinds.
- Fixed wrong autodetection of expm1() and log1p().
- don't add .exe suffix when installing the ocamlmktop shell script
- ocamldoc: minor fixes related to the display of ocamldoc options
- fixed bug with huge values in OCAMLRUNPARAM
- mismatch between declaration and definition of caml_major_collection_slice

Feature wishes:
- PR#4992: added '-ml-synonym' and '-mli-synonym' options to ocamldep
- PR#5065: added '-ocamldoc' option to ocamlbuild
- PR#5139: added possibility to add options to ocamlbuild
- PR#5158: added access to current camlp4 parsers and printers
- PR#5180: improved instruction selection for float operations on amd64
- stdlib: added a 'usage_string' function to Arg
- allow with constraints to add a type equation to a datatype definition
- ocamldoc: allow to merge '@before' tags like other ones
- ocamlbuild: allow dependency on file "_oasis"

Other changes:
- Changed default minor heap size from 32k to 256k words.
- Added new operation 'compare_ext' to custom blocks, called when
  comparing a custom block value with an unboxed integer.


Objective Caml 3.12.0 (2 Aug 2010):
-----------------------------------

(Changes that can break existing programs are marked with a "*"  )

Language features:
- Shorthand notation for records: in expressions and patterns,
    { lbl } stands for { lbl = lbl } and { M.lbl } for { M.lbl = lbl }
- Record patterns of the form { lbl = pat; _ } to mark that not all
  labels are listed, purposefully.  (See new warning below.)
- Explicit naming of a generic type; in an expression
  "fun ... (type t) ... -> e", the type t is considered abstract in its
  scope (the arguments that follow it and the body of the function),
  and then replaced by a fresh type variable. In particular, the type
  t can be used in contexts where a type variable is not allowed
  (e.g. for defining an exception in a local module).
- Explicit polymorphic types and polymorphic recursion. In let
  definitions, one can write an explicit polymorphic type just
  immediately the function name; the polymorphism will be enforced,
  and recursive calls may use the polymorphism.
  The syntax is the same as for polymorphic methods:
    "let [rec] <ident> : 'a1 ... 'an. <typexp> = ..."
- First-class packages modules.
  New kind of type expression, for packaged modules: (module PT).
  New kind of expression, to pack a module as a first-class value:
    (module MODEXPR : PT).
  New kind of module expression, to unpack a first-class value as a module:
    (val EXPR : PT).
  PT is a package type of the form "S" or
  "S with type t1 = ... and ... and type tn = ..." (S refers to a module type).
- Local opening of modules in a subexpression.
  Syntax: "let open M in e", or "M.(e)"
- In class definitions, method and instance variable override can now
  be made explicit, by writing "method!", "val!" or "inherit!" in place of
  "method", "val" and "inherit". It is an error to override an
  undefined member (or to use overriding inheritance when nothing get
  overridden). Additionally, these constructs disactivate respectively
  warnings 7 (method override, code 'M') and 13 (instance variable
  override, code 'V'). Note that, by default, warning 7 is inactive
  and warning 13 is active.
- "Destructive" substitution in signatures.
  By writing "<signature> with type t := <typeconstr>" and
  "<signature> with module M := <module-path>" one replaces "t" and "M"
  inside the signature, removing their respective fields. Among other
  uses, this allows to merge two signatures containing identically
  named fields.
* While fixing PR#4824, also corrected a gaping hole in the type checker,
  which allowed instantiating separately object parameters and instance
  variables in an interface. This hole was here since the beginning of
  ocaml, and as a result many programs using object inheritance in a non
  trivial way will need to be corrected. You can look at lablgtk2 for an
  example.

Compilers and toplevel:
- Warnings are now numbered and can be switched on and off individually.
  The old system with letters referring to sets of warnings is still
  supported.
- New warnings:
  + 9 (code 'R') to signal record patterns without "; _" where
    some labels of the record type are not listed in the pattern.
  + 28 when giving a wildcard argument to a constant constructor in
    a pattern-matching.
  + 29 when an end-of-line appears unescaped in a string constant.
  + 30 when the same constructor or record field is defined twice in
    mutually-recursive type definitions.
* The semantics of warning 7 (code 'M', method override) have changed
  (it now detects all overrides, not just repeated definitions inside
  the same class body), and it is now inactive by default.
- Better error report in case of unbound qualified identifier: if the module
  is unbound this error is reported in the first place.
- Added option '-strict-sequence' to force left hand part of sequence to have
  type unit.
- Added option '-no-app-funct' to turn applicative functors off.
  This option can help working around mysterious type incompatibilities
  caused by the incomplete comparison of applicative paths F(X).t.

Native-code compiler:
- AMD64: shorter and slightly more efficient code generated for
  float comparisons.

Standard library:
- Format: new function ikfprintf analoguous to ifprintf with a continuation
  argument.
* PR#4210, #4245: stricter range checking in string->integer conversion
  functions (int_of_string, Int32.of_string, Int64.of_string,
  Nativeint.of_string).  The decimal string corresponding to
  max_int + 1 is no longer accepted.
- Scanf: to prevent confusion when mixing Scanf scanning functions and direct
  low level input, value Scanf.stdin has been added.
* Random: changed the algorithm to produce better randomness.  Now passes the
  DieHard tests.
- Map: implement functions from Set that make sense for Map.

Other libraries:
* Str: letters that constitute a word now include digits 0-9 and
  underscore _.  This changes the interpretation of '\b' (word boundary)
  in regexps, but is more consistent with other regexp libraries. (PR#4874).

Ocamlbuild:
- Add support for native dynlink.

New tool:
- ocamlobjinfo: displays various information, esp. dependencies, for
  compiled OCaml files (.cmi, .cmo, .cma, .cmx, .cmxa, .cmxs, and bytecode
  executables).  Extends and makes more official the old objinfo tool
  that was installed by some OCaml packages.

All tools:
- PR#4857: add a -vnum option to display the version number and nothing else

Bug Fixes:
- PR#4012: Map.map and Map.mapi do not conform to specification
- PR#4478: better error messages for type definition mismatches
- PR#4683: labltk script uses fixed path on windows
- PR#4742: finalisation function raising an exception blocks other finalisations
- PR#4775: compiler crash on crazy types (temporary fix)
- PR#4824: narrowing the type of class parameters with a module specification
- PR#4862: relaxed value restriction and records
- PR#4884: optional arguments do not work when Some is redefined
- PR#4964: parenthesized names for infix functions in annot files
- PR#4970: better error message for instance variables
- PR#4975: spelling mistakes
- PR#4988: contravariance lost with ocamlc -i
- PR#5004: problem in Buffer.add_channel with very large lengths.
- PR#5008: on AMD64/MSVC port, rare float corruption during GC.
- PR#5018: wrong exception raised by Dynlink.loadfile.
- PR#5057: fatal typing error with local module + functor + polymorphic variant
- Wrong type for Obj.add_offset.
- Small problem with representation of Int32, Int64, and Nativeint constants.
- Use RTLD_LOCAL for native dynlink in private mode.

Objective Caml 3.11.2 (20 Jan 2010):
------------------------------------

Bug fixes:
- PR#4151: better documentation for min and max w.r.t. NaN
- PR#4421: ocamlbuild uses wrong compiler for C files
- PR#4710, PR#4720: ocamlbuild does not use properly configuration information
- PR#4750: under some Windows installations, high start-up times for Unix lib
- PR#4777: problem with scanf and CRLF
- PR#4783: ocamlmklib problem under Windows
- PR#4810: BSD problem with socket addresses, e.g. in Unix.getnameinfo
- PR#4813: issue with parsing of float literals by the GNU assembler
- PR#4816: problem with modules and private types
- PR#4818: missed opportunity for type-based optimization of bigarray accesses
- PR#4821: check for duplicate method names in classes
- PR#4823: build problem on Mac OS X
- PR#4836: spurious errors raised by Unix.single_write under Windows
- PR#4841, PR#4860, PR#4930: problem with ocamlopt -output-obj under Mac OS X
- PR#4847: C compiler error with ocamlc -output-obj under Win64
- PR#4856: ocamlbuild uses ocamlrun to execute a native plugin
- PR#4867, PR#4760: ocamlopt -shared fails on Mac OS X 64bit
- PR#4873: ocamlbuild ignores "thread" tag when building a custom toplevel
- PR#4890: ocamlbuild tries to use native plugin on bytecode-only arch
- PR#4896: ocamlbuild should always pass -I to tools for external libraries
- PR#4900: small bug triggering automatic compaction even if max_overhead = 1M
- PR#4902: bug in %.0F printf format
- PR#4910: problem with format concatenation
- PR#4922: ocamlbuild recompiles too many files
- PR#4923: missing \xff for scanf %S
- PR#4933: functors not handling private types correctly
- PR#4940: problem with end-of-line in DOS text mode, tentative fix
- PR#4953: problem compiling bytecode interpreter on ARM in Thumb mode.
- PR#4955: compiler crash when typing recursive type expression with constraint
- Module Printf: the simple conversion %F (without width indication) was not
           treated properly.
- Makefile: problem with cygwin, flexdll, and symbolic links
- Various build problems with ocamlbuild under Windows with msvc

Feature wishes:
- PR#9: (tentative implementation) make ocamldebug use #linenum annotations
- PR#123, PR#4477: custom exception printers
- PR#3456: Obj.double_field and Obj.set_double_field functions
- PR#4003: destination directory can be given to Filename.[open_]temp_file
- PR#4647: Buffer.blit function
- PR#4685: access to Filename.dir_sep
- PR#4703: support for debugging embedded applications
- PR#4723: "clear_rules" function to empty the set of ocamlbuild rules
- PR#4921: configure option to help cross-compilers

Objective Caml 3.11.1 (12 Jun 2009):
------------------------------------

Bug fixes:
- PR#4095: ocamldebug: strange behaviour of control-C
- PR#4403: ocamldebug: improved handling of packed modules
- PR#4650: Str.regexp_case_fold mis-handling complemented character sets [^a]
- PR#4660: Scanf.format_from_string: handling of double quote
- PR#4666: Unix.exec* failure in multithread programs under MacOS X and FreeBSD
- PR#4667: debugger out of sync with dynlink changes
- PR#4678: random "out of memory" error with systhreads
- PR#4690: issue with dynamic loading under MacOS 10.5
- PR#4692: wrong error message with options -i and -pack passed to ocamlc
- PR#4699: in otherlibs/dbm, fixed construction of dlldbm.so.
- PR#4704: error in caml_modify_generational_global_root()
- PR#4708: (ocamldoc) improved printing of infix identifiers such as "lor".
- PR#4722: typo in configure script
- PR#4729: documented the fact that PF_INET6 is not available on all platforms
- PR#4730: incorrect typing involving abbreviation "type 'a t = 'a"
- PR#4731: incorrect quoting of arguments passed to the assembler on x86-64
- PR#4735: Unix.LargeFile.fstat cannot report size over 32bits on Win32
- PR#4740: guard against possible processor error in
           {Int32,Int64,Nativeint}.{div,rem}
- PR#4745: type inference wrongly produced non-generalizable type variables.
- PR#4749: better pipe size for win32unix
- PR#4756: printf: no error reported for wrong format '%_s'
- PR#4758: scanf: handling of \<newline> by format '%S'
- PR#4766: incorrect simplification of some type abbreviations.
- PR#4768: printf: %F does not respect width and precision specifications
- PR#4769: Format.bprintf fails to flush
- PR#4775: fatal error Ctype.Unify during module type-checking (temporary fix)
- PR#4776: bad interaction between exceptions and classes
- PR#4780: labltk build problem under Windows.
- PR#4790: under Windows, map ERROR_NO_DATA Win32 error to EPIPE Unix error.
- PR#4792: bug in Big_int.big_int_of_int64 on 32-bit platforms.
- PR#4796: ocamlyacc: missing NUL termination of string
- PR#4804: bug in Big_int.int64_of_big_int on 32-bit platforms.
- PR#4805: improving compatibility with the clang C compiler
- PR#4809: issue with Unix.create_process under Win32
- PR#4814: ocamlbrowser: crash when editing comments
- PR#4816: module abbreviations remove 'private' type restrictions
- PR#4817: Object type gives error "Unbound type parameter .."
- Module Parsing: improved computation of locations when an ocamlyacc rule
                  starts with an empty nonterminal
- Type-checker: fixed wrong variance computation for private types
- x86-32 code generator, MSVC port: wrong "fld" instruction generated.
- ocamlbuild: incorrectly using the compile-time value of $OCAMLLIB
- Makefile problem when configured with -no-shared-libs
- ocamldoc: use dynamic loading in native code

Other changes:
- Improved wording of various error messages
  (contributed by Jonathan Davies, Citrix).
- Support for 64-bit mode in Solaris/x86 (PR#4670).


Objective Caml 3.11.0 (03 Dec 2008):
------------------------------------

(Changes that can break existing programs are marked with a "*"  )

Language features:
- Addition of lazy patterns: "lazy <pat>" matches suspensions whose values,
  after forcing, match the pattern <pat>.
- Introduction of private abbreviation types "type t = private <type-expr>",
  for abstracting the actual manifest type in type abbreviations.
- Subtyping is now allowed between a private abbreviation and its definition,
  and between a polymorphic method and its monomorphic instance.

Compilers:
- The file name for a compilation unit should correspond to a valid
  identifier (Otherwise dynamic linking and other things can fail, and
  a warning is emitted.)
* Revised -output-obj: the output name must now be provided; its
  extension must be one of .o/.obj, .so/.dll, or .c for the
  bytecode compiler. The compilers can now produce a shared library
  (with all the needed -ccopts/-ccobjs options) directly.
- -dtypes renamed to -annot, records (in .annot files) which function calls
  are tail calls.
- All compiler error messages now include a file name and location, for
  better interaction with Emacs' compilation mode.
- Optimized compilation of "lazy e" when the argument "e" is
  already evaluated.
- Optimized compilation of equality tests with a variant constant constructor.
- The -dllib options recorded in libraries are no longer ignored when
  -use_runtime or -use_prims is used (unless -no_auto_link is
  explicitly used).
- Check that at most one of -pack, -a, -shared, -c, -output-obj is
  given on the command line.
- Optimized compilation of private types as regular manifest types
  (e.g. abbreviation to float, float array or record types with only
   float fields).

Native-code compiler:
- New port: Mac OS X / Intel in 64-bit mode (configure with -cc "gcc -m64").
- A new option "-shared" to produce a plugin that can be dynamically
  loaded with the native version of Dynlink.
- A new option "-nodynlink" to enable optimizations valid only for code
  that is never dynlinked (no-op except for AMD64).
- More aggressive unboxing of floats and boxed integers.
- Can select which assembler and asm options to use at configuration time.

Run-time system:
- New implementation of the page table describing the heap (two-level
  array in 32 bits, sparse hashtable in 64 bits), fixes issues with address
  space randomization on 64-bit OS (PR#4448).
- New "generational" API for registering global memory roots with the GC,
  enables faster scanning of global roots.
  (The functions are caml_*_generational_global_root in <caml/memory.h>.)
- New function "caml_raise_with_args" to raise an exception with several
  arguments from C.
- Changes in implementation of dynamic linking of C code:
  under Win32, use Alain Frisch's flexdll implementation of the dlopen
  API; under MacOSX, use dlopen API instead of MacOSX bundle API.
- Programs may now choose a first-fit allocation policy instead of
  the default next-fit.  First-fit reduces fragmentation but is
  slightly slower in some cases.

Standard library:
- Parsing library: new function "set_trace" to programmatically turn
  on or off the printing of a trace during parsing.
- Printexc library: new functions "print_backtrace" and "get_backtrace"
  to obtain a stack backtrace of the most recently raised exception.
  New function "record_backtrace" to turn the exception backtrace mechanism
  on or off from within a program.
- Scanf library: fine-tuning of meta format implementation;
  fscanf behaviour revisited: only one input buffer is allocated for any
  given input channel;
  the %n conversion does not count a lookahead character as read.

Other libraries:
- Dynlink: on some platforms, the Dynlink library is now available in
  native code. The boolean Dynlink.is_native allows the program to
  know whether it has been compiled in bytecode or in native code.
- Bigarrays: added "unsafe_get" and "unsafe_set"
  (non-bound-checking versions of "get" and "set").
- Bigarrays: removed limitation "array dimension < 2^31".
- Labltk: added support for TK 8.5.
- Num: added conversions between big_int and int32, nativeint, int64.
  More efficient implementation of Num.quo_num and Num.mod_num.
- Threads: improved efficiency of mutex and condition variable operations;
  improved interaction with Unix.fork (PR#4577).
- Unix: added getsockopt_error returning type Unix.error.
  Added support for TCP_NODELAY and IPV6_ONLY socket options.
- Win32 Unix: "select" now supports all kinds of file descriptors.
  Improved emulation of "lockf" (PR#4609).

Tools:
- ocamldebug now supported under Windows (MSVC and Mingw ports),
  but without the replay feature.  (Contributed by Dmitry Bely
  and Sylvain Le Gall at OCamlCore with support from Lexifi.)
- ocamldoc: new option -no-module-constraint-filter to include functions
  hidden by signature constraint in documentation.
- ocamlmklib and ocamldep.opt now available under Windows ports.
- ocamlmklib no longer supports the -implib option.
- ocamlnat: an experimental native toplevel (not built by default).

Camlp4:
* programs linked with camlp4lib.cma now also need dynlink.cma.

Bug fixes:
- Major GC and heap compaction: fixed bug involving lazy values and
  out-of-heap pointers.
- PR#3915: updated most man pages.
- PR#4261: type-checking of recursive modules
- PR#4308: better stack backtraces for "spontaneous" exceptions such as
  Stack_overflow, Out_of_memory, etc.
- PR#4338: Str.global_substitute, Str.global_replace and the Str.*split*
  functions are now tail-recursive.
- PR#4503: fixed bug in classify_float on ARM.
- PR#4512: type-checking of recursive modules
- PR#4517: crash in ocamllex-generated lexers.
- PR#4542: problem with return value of Unix.nice.
- PR#4557: type-checking of recursive modules.
- PR#4562: strange %n semantics in scanf.
- PR#4564: add note "stack is not executable" to object files generated by
  ocamlopt (Linux/x86, Linux/AMD64).
- PR#4566: bug in Ratio.approx_ratio_fix and Num.approx_num_fix.
- PR#4582: clarified the documentation of functions in the String module.
- PR#4583: stack overflow in "ocamlopt -g" during closure conversion pass.
- PR#4585: ocamldoc and "val virtual" declarations.
- PR#4587: ocamldoc and escaped @ characters.
- PR#4605: Buffer.add_substitute was sometime wrong when target string had
           backslashes.
- PR#4614: Inconsistent declaration of CamlCBCmd in LablTk library.


Objective Caml 3.10.2 (29 Feb 2008):
------------------------------------

Bug fixes:
- PR#1217 (partial) Typo in ocamldep man page
- PR#3952 (partial) ocamlopt: allocation problems on ARM
- PR#4339 (continued) ocamlopt: problems on HPPA
- PR#4455 str.mli not installed under Windows
- PR#4473 crash when accessing float array with polymorphic method
- PR#4480 runtime would not compile without gcc extensions
- PR#4481 wrong typing of exceptions with object arguments
- PR#4490 typo in error message
- Random crash on 32-bit when major_heap_increment >= 2^22
- Big performance bug in Weak hashtables
- Small bugs in the make-package-macosx script
- Bug in typing of polymorphic variants (reported on caml-list)


Objective Caml 3.10.1 (11 Jan 2008):
------------------------------------

Bug fixes:
- PR#3830 small bugs in docs
- PR#4053 compilers: improved compilation time for large variant types
- PR#4174 ocamlopt: fixed ocamlopt -nopervasives
- PR#4199 otherlibs: documented a small problem in Unix.utimes
- PR#4280 camlp4: parsing of identifier (^)
- PR#4281 camlp4: parsing of type constraint
- PR#4285 runtime: cannot compile under AIX
- PR#4286 ocamlbuild: cannot compile under AIX and SunOS
- PR#4288 compilers: including a functor application with side effects
- PR#4295 camlp4 toplevel: synchronization after an error
- PR#4300 ocamlopt: crash with backtrace and illegal array access
- PR#4302 camlp4: list comprehension parsing problem
- PR#4304 ocamlbuild: handle -I correctly
- PR#4305 stdlib: alignment of Arg.Symbol
- PR#4307 camlp4: assertion failure
- PR#4312 camlp4: accept "let _ : int = 1"
- PR#4313 ocamlbuild: -log and missing directories
- PR#4315 camlp4: constraints in classes
- PR#4316 compilers: crash with recursive modules and Lazy
- PR#4318 ocamldoc: installation problem with Cygwin (tentative fix)
- PR#4322 ocamlopt: stack overflow under Windows
- PR#4325 compilers: wrong error message for unused var
- PR#4326 otherlibs: marshal Big_int on win64
- PR#4327 ocamlbuild: make emacs look for .annot in _build directory
- PR#4328 camlp4: stack overflow with nil nodes
- PR#4331 camlp4: guards on fun expressions
- PR#4332 camlp4: parsing of negative 32/64 bit numbers
- PR#4336 compilers: unsafe recursive modules
- PR#4337 (note) camlp4: invalid character escapes
- PR#4339 ocamlopt: problems on HP-UX (tentative fix)
- PR#4340 camlp4: wrong pretty-printing of optional arguments
- PR#4348 ocamlopt: crash on Mac Intel
- PR#4349 camlp4: bug in private type definitions
- PR#4350 compilers: type errors with records and polymorphic variants
- PR#4352 compilers: terminal recursion under Windows (tentative fix)
- PR#4354 ocamlcp: mismatch with ocaml on polymorphic let
- PR#4358 ocamlopt: float constants wrong on ARM
- PR#4360 ocamldoc: string inside comment
- PR#4365 toplevel: wrong pretty-printing of polymorphic variants
- PR#4373 otherlibs: leaks in win32unix
- PR#4374 otherlibs: threads module not initialized
- PR#4375 configure: fails to build on bytecode-only architectures
- PR#4377 runtime: finalisation of infix pointers
- PR#4378 ocamlbuild: typo in plugin.ml
- PR#4379 ocamlbuild: problem with plugins under Windows
- PR#4382 compilers: typing of polymorphic record fields
- PR#4383 compilers: including module with private type
- PR#4385 stdlib: Int32/Int64.format are unsafe
- PR#4386 otherlibs: wrong signal numbers with Unix.sigprocmask etc.
- PR#4387 ocamlbuild: build directory not used properly
- PR#4392 ocamldep: optional argument of class
- PR#4394 otherlibs: infinite loops in Str
- PR#4397 otherlibs: wrong size for flag arrays in win32unix
- PR#4402 ocamldebug: doesn't work with -rectypes
- PR#4410 ocamlbuild: problem with plugin and -build
- PR#4411 otherlibs: crash with Unix.access under Windows
- PR#4412 stdlib: marshalling broken on 64 bit architectures
- PR#4413 ocamlopt: crash on AMD64 with out-of-bound access and reraise
- PR#4417 camlp4: pretty-printing of unary minus
- PR#4419 camlp4: problem with constraint in type class
- PR#4426 compilers: problem with optional labels
- PR#4427 camlp4: wrong pretty-printing of lists of functions
- PR#4433 ocamlopt: fails to build on MacOSX 10.5
- PR#4435 compilers: crash with objects
- PR#4439 fails to build on MacOSX 10.5
- PR#4441 crash when build on sparc64 linux
- PR#4442 stdlib: crash with weak pointers
- PR#4446 configure: fails to detect X11 on MacOSX 10.5
- PR#4448 runtime: huge page table on 64-bit architectures
- PR#4450 compilers: stack overflow with recursive modules
- PR#4470 compilers: type-checking of recursive modules too restrictive
- PR#4472 configure: autodetection of libX11.so on Fedora x86_64
- printf: removed (partially implemented) positional specifications
- polymorphic < and <= comparisons: some C compiler optimizations
  were causing incorrect results when arguments are incomparable

New features:
- made configure script work on PlayStation 3
- ARM port: brought up-to-date for Debian 4.0 (Etch)
- many other small changes and bugfixes in camlp4, ocamlbuild, labltk,
  emacs files


Objective Caml 3.10.0 (18 May 2007):
------------------------------------

(Changes that can break existing programs are marked with a "*"  )

Language features:
- Added virtual instance variables in classes "val virtual v : t"
* Changed the behaviour of instance variable overriding; the new
  definition replaces the old one, rather than creating a new
  variable.

New tools:
- ocamlbuild: compilation manager for OCaml applications and libraries.
  See draft documentation at http://gallium.inria.fr/~pouillar/
* Camlp4: heavily revised implementation, new API.

New ports:
- MacOS X PowerPC 64 bits.
- MS Windows 64 bits (x64) using the Microsoft PSDK toolchain.
- MS Windows 32 bits using the Visual Studio 2005 toolchain.

Compilers:
- Faster type-checking of functor applications.
- Referencing an interface compiled with -rectypes from a module
    not compiled with -rectypes is now an error.
- Revised the "fragile matching" warning.

Native-code compiler:
- Print a stack backtrace on an uncaught exception.
  (Compile and link with ocamlopt -g; execute with OCAMLRUNPARAM=b.)
  Supported on Intel/AMD in 32 and 64 bits, PPC in 32 and 64 bits.
- Stack overflow detection on MS Windows 32 bits (courtesy O. Andrieu).
- Stack overflow detection on MacOS X PPC and Intel.
- Intel/AMD 64 bits: generate position-independent code by default.
- Fixed bug involving -for-pack and missing .cmx files (PR#4124).
- Fixed bug causing duplication of literals  (PR#4152).

Run-time system:
- C/Caml interface functions take "char const *" arguments
  instead of "char *" when appropriate.
- Faster string comparisons (fast case if strings are ==).

Standard library:
- Refined typing of format strings (type format6).
- Printf, Format: new function ifprintf that consumes its arguments
    and prints nothing (useful to print conditionally).
- Scanf:
    new function format_from_string to convert a string to a format string;
    new %r conversion to accomodate user defined scanners.
- Filename: improved Win32 implementation of Filename.quote.
- List: List.nth now tail-recursive.
- Sys: added Sys.is_directory.  Some functions (e.g. Sys.command) that
    could incorrectly raise Sys_io_blocked now raise Sys_error as intended.
- String and Char: the function ``escaped'' now escapes all the characters
    especially handled by the compiler's lexer (PR#4220).

Other libraries:
- Bigarray: mmap_file takes an optional argument specifying
    the start position of the data in the mapped file.
- Dynlink: now defines only two modules, Dynlink and Dynlinkaux (internal),
    reducing risks of name conflicts with user modules.
- Labltk under Win32: now uses Tcl/Tk 8.4 instead of 8.3 by default.
- VM threads: improved performance of I/O operations (less polling).
- Unix: new function Unix.isatty.
- Unix emulation under Win32:
    fixed incorrect error reporting in several functions (PR#4097);
    better handling of channels opened on sockets (PR#4098);
    fixed GC bug in Unix.system (PR#4112).

Documentation generator (OCamldoc):
- correctly handle '?' in value names (PR#4215)
- new option -hide-warnings not to print ocamldoc warnings

Lexer generator (ocamllex): improved error reporting.

License: fixed a typo in the "special exception" to the LGPL.


Objective Caml 3.09.3 (15 Sep 2006):
------------------------------------

Bug fixes:
- ocamldoc: -using modtype constraint to filter module elements displayed
    in doc PR#4016
- ocamldoc: error in merging of top dependencies of modules PR#4007
- ocamldoc: -dot-colors has no effect PR#3981
- ocamdloc: missing crossref in text from intro files PR#4066
- compilers: segfault with recursive modules PR#4008
- compilers: infinite loop when compiling objects PR#4018
- compilers: bad error message when signature mismatch PR#4001
- compilers: infinite loop with -rectypes PR#3999
- compilers: contravariance bug in private rows
- compilers: unsafe cast with polymorphic exception PR#4002
- native compiler: bad assembly code generated for AMD64 PR#4067
- native compiler: stack alignment problems on MacOSX/i386 PR#4036
- stdlib: crash in marshalling PR#4030
- stdlib: crash when closing a channel twice PR#4039
- stdlib: memory leak in Sys.readdir PR#4093
- C interface: better definition of CAMLreturn PR#4068
- otherlibs/unix: crash in gethostbyname PR#3043
- tools: subtle problem with unset in makefile PR#4048
- camlp4: install pa_o_fast.o PR#3812
- camlp4: install more modules PR#3689

New features:
- ocamldoc: name resolution in cross-referencing {!name}: if name is not
    found, then it is searched in the parent module/class, and in the parent
    of the parent, and so on until it is found.
- ocamldoc: new option -short-functors to use a short form to display
    functors in html generator PR#4017
- ocamlprof: added "-version" option



Objective Caml 3.09.2 (14 Apr 2006):
------------------------------------

Bug fixes:
- Makefile: problem with "make world.opt" PR#3954
- compilers: problem compiling several modules with one command line PR#3979
- compilers,ocamldoc: error message that Emacs cannot parse
- compilers: crash when printing type error PR#3968
- compilers: -dtypes wrong for monomorphic type variables PR#3894
- compilers: wrong warning on optional arguments PR#3980
- compilers: crash when wrong use of type constructor in let rec PR#3976
- compilers: better wording of "statement never returns" warning PR#3889
- runtime: inefficiency of signal handling PR#3990
- runtime: crashes with I/O in multithread programs PR#3906
- camlp4: empty file name in error messages PR#3886
- camlp4: stack overflow PR#3948
- otherlibs/labltk: ocamlbrowser ignores its command line options PR#3961
- otherlibs/unix: Unix.times wrong under Mac OS X PR#3960
- otherlibs/unix: wrong doc for execvp and execvpe PR#3973
- otherlibs/win32unix: random crash in Unix.stat PR#3998
- stdlib: update_mod not found under Windows PR#3847
- stdlib: Filename.dirname/basename wrong on Win32 PR#3933
- stdlib: incomplete documentation of Pervasives.abs PR#3967
- stdlib: Printf bugs PR#3902, PR#3955
- tools/checkstack.c: missing include
- yacc: crash when given argument "-" PR#3956

New features:
- ported to MacOS X on Intel PR#3985
- configure: added support for GNU Hurd PR#3991

Objective Caml 3.09.1 (4 Jan 2006):
-----------------------------------

Bug fixes:
- compilers: raise not_found with -principal PR#3855
- compilers: assert failure in typeclass.cml PR#3856
- compilers: assert failure in typing/ctype.ml PR#3909
- compilers: fatal error exception Ctype.Unify PR#3918
- compilers: spurious warning Y in objects PR#3868
- compilers: spurious warning Z on loop index PR#3907
- compilers: error message that emacs cannot parse
- ocamlopt: problems with -for-pack/-pack PR#3825, PR#3826, PR#3919
- ocamlopt: can't produce shared libraries on x86_64 PR#3869, PR#3924
- ocamlopt: float alignment problem on SPARC PR#3944
- ocamlopt: can't compile on MIPS PR#3936
- runtime: missing dependence for ld.conf
- runtime: missing dependence for .depend.nt PR#3880
- runtime: memory leak in caml_register_named_value PR#3940
- runtime: crash in Marshal.to_buffer PR#3879
- stdlib: Sys.time giving wrong results on Mac OS X PR#3850
- stdlib: Weak.get_copy causing random crashes in rare cases
- stdlib, debugger, labltk: use TMPDIR if set PR#3895
- stdlib: scanf bug on int32 and nativeint PR#3932
- camlp4: mkcamlp4 option parsing problem PR#3941
- camlp4: bug in pretty-printing of lazy/assert/new
- camlp4: update the unmaintained makefile for _loc name
- ocamldoc: several fixes see ocamldoc/Changes.txt
- otherlibs/str: bug in long sequences of alternatives PR#3783
- otherlibs/systhreads: deadlock in Windows PR#3910
- tools: update dumpobj to handle new event format PR#3873
- toplevel: activate warning Y in toplevel PR#3832

New features:
- otherlibs/labltk: browser uses menu bars instead of menu buttons

Objective Caml 3.09.0 (27 Oct 2006):
------------------------------------

(Changes that can break existing programs are marked with a "*"  )

Language features:
- Introduction of private row types, for abstracting the row in object
  and variant types.

Type checking:
- Polymorphic variants with at most one constructor [< `A of t] are no
  longer systematically promoted to the exact type [`A of t]. This was
  more confusing than useful, and created problems with private row
  types.

Both compilers:
- Added warnings 'Y' and 'Z' for local variables that are bound but
  never used.
- Added warning for some uses non-returning functions (e.g. raise), when they
  are passed extra arguments, or followed by extra statements.
- Pattern matching: more prudent compilation in case of guards; fixed PR#3780.
- Compilation of classes: reduction in size of generated code.
- Compilation of "module rec" definitions: fixed a bad interaction with
  structure coercion (to a more restrictive signature).

Native-code compiler (ocamlopt):
* Revised implementation of the -pack option (packing of several compilation
  units into one).  The .cmx files that are to be packed with
  "ocamlopt -pack -o P.cmx" must be compiled with "ocamlopt -for-pack P".
  In exchange for this additional constraint, ocamlopt -pack is now
  available on all platforms (no need for binutils).
* Fixed wrong evaluation order for arguments to certain inlined functions.
- Modified code generation for "let rec ... and ..." to reduce compilation
  time (which was quadratic in the number of mutually-recursive functions).
- x86 port: support tail-calls for functions with up to 21 arguments.
- AMD64 port, Linux: recover from system stack overflow.
- Sparc port: more portable handling of out-of-bound conditions
  on systems other than Solaris.

Standard library:
- Pervasives: faster implementation of close_in, close_out.
  set_binary_mode_{out,in} now working correctly under Cygwin.
- Printf: better handling of partial applications of the printf functions.
- Scanf: new function sscanf_format to read a format from a
  string. The type of the resulting format is dynamically checked and
  should be the type of the template format which is the second argument.
- Scanf: no more spurious lookahead attempt when the end of file condition
  is set and a correct token has already been read and could be returned.

Other libraries:
- System threads library: added Thread.sigmask; fixed race condition
  in signal handling.
- Bigarray library: fixed bug in Array3.of_array.
- Unix library: use canonical signal numbers in results of Unix.wait*;
  hardened Unix.establish_server against EINTR errors.

Run-time system:
- Support platforms where sizeof(void *) = 8 and sizeof(long) = 4.
- Improved and cleaned up implementation of signal handling.

Replay debugger:
- Improved handling of locations in source code.

OCamldoc:
- extensible {foo } syntax
- user can give .txt files on the command line, containing ocamldoc formatted
  text, to be able to include bigger texts out of source files
- -o option is now used by the html generator to indicate the prefix
  of generated index files (to avoid conflict when a Index module exists
  on case-insensitive file systems).

Miscellaneous:
- Configuration information is installed in `ocamlc -where`/Makefile.config
  and can be used by client Makefiles or shell scripts.

Objective Caml 3.08.4 (11 Aug 2005):
------------------------------------

New features:
- configure: find X11 config in some 64-bit Linux distribs
- ocamldoc: (**/**) can be canceled with another (**/**) PR#3665
- graphics: added resize_window
- graphics: check for invalid arguments to drawing primitives PR#3595
- ocamlbrowser: use windows subsystem on mingw

Bug fixes:
- ocamlopt: code generation problem on AMD64 PR#3640
- wrong code generated for some classes PR#3576
- fatal error when compiling some OO code PR#3745
- problem with comparison on constant constructors PR#3608
- camlp4: cryptic error message PR#3592
- camlp4: line numbers in multi-line antiquotations PR#3549
- camlp4: problem with make depend
- camlp4: parse error with :> PR#3561
- camlp4: ident conversion problem with val/contents/contents__
- camlp4: several small parsing problems PR#3688
- ocamldebug: handling of spaces in executable file name PR#3736
- emacs-mode: problem when caml-types-buffer is deleted by user PR#3704
- ocamldoc: extra backslash in ocamldoc man page PR#3687
- ocamldoc: improvements to HTML display PR#3698
- ocamldoc: escaping of @ in info files
- ocamldoc: escaping of . and \ in man pages PR#3686
- ocamldoc: better error reporting of misplaced comments
- graphics: fixed .depend file PR#3558
- graphics: segfault with threads and graphics PR#3651
- nums: several bugs: PR#3718, PR#3719, others
- nums: inline asm problems with gcc 4.0 PR#3604, PR#3637
- threads: problem with backtrace
- unix: problem with getaddrinfo PR#3565
- stdlib: documentation of Int32.rem and Int64.rem PR#3573
- stdlib: documentation of List.rev_map2 PR#3685
- stdlib: wrong order in Map.fold PR#3607
- stdlib: documentation of maximum float array length PR#3714
- better detection of cycles when using -rectypes
- missing case of module equality PR#3738
- better error messages for unbound type variables
- stack overflow while printing type error message PR#3705
- assert failure when typing some classes PR#3638
- bug in type_approx
- better error messages related to type variance checking
- yacc: avoid name capture for idents of the Parsing module


Objective Caml 3.08.3 (24 Mar 2005):
------------------------------------

New features:
- support for ocamlopt -pack under Mac OS X (PR#2634, PR#3320)
- ignore unknown warning options for forward and backward compatibility
- runtime: export caml_compare_unordered (PR#3479)
- camlp4: install argl.* files (PR#3439)
- ocamldoc: add -man-section option
- labltk: add the "solid" relief option (PR#3343)

Bug fixes:
- typing: fix unsoundness in type declaration variance inference.
    Type parameters which are constrained must now have an explicit variant
    annotation, otherwise they are invariant. This is not backward
    compatible, so this might break code which either uses subtyping or
    uses the relaxed value restriction (i.e. was not typable before 3.07)
- typing: erroneous partial match warning for polymorphic variants (PR#3424)
- runtime: handle the case of an empty command line (PR#3409, PR#3444)
- stdlib: make Sys.executable_name an absolute path in native code (PR#3303)
- runtime: fix memory leak in finalise.c
- runtime: auto-trigger compaction even if gc is called manually (PR#3392)
- stdlib: fix segfault in Obj.dup on zero-sized values (PR#3406)
- camlp4: correct parsing of the $ identifier (PR#3310, PR#3469)
- windows (MS tools): use link /lib instead of lib (PR#3333)
- windows (MS tools): change default install destination
- autoconf: better checking of SSE2 instructions (PR#3329, PR#3330)
- graphics: make close_graph close the X display as well as the window (PR#3312)
- num: fix big_int_of_string (empty string) (PR#3483)
- num: fix big bug on 64-bit architecture (PR#3299)
- str: better documentation of string_match and string_partial_match (PR#3395)
- unix: fix file descriptor leak in Unix.accept (PR#3423)
- unix: miscellaneous clean-ups
- unix: fix documentation of Unix.tm (PR#3341)
- graphics: fix problem when allocating lots of images under Windows (PR#3433)
- compiler: fix error message with -pack when .cmi is missing (PR#3028)
- cygwin: fix problem with compilation of camlheader (PR#3485)
- stdlib: Filename.basename doesn't return an empty string any more (PR#3451)
- stdlib: better documentation of Open_excl flag (PR#3450)
- ocamlcp: accept -thread option (PR#3511)
- ocamldep: handle spaces in file names (PR#3370)
- compiler: remove spurious warning in pattern-matching on variants (PR#3424)
- windows: better handling of InterpreterPath registry entry (PR#3334, PR#3432)


Objective Caml 3.08.2 (22 Nov 2004):
------------------------------------

Bug fixes:
- runtime: memory leak when unmarshalling big data structures (PR#3247)
- camlp4: incorrect line numbers in errors (PR#3188)
- emacs: xemacs-specific code, wrong call to "sit-for"
- ocamldoc: "Lexing: empty token" (PR#3173)
- unix: problem with close_process_* (PR#3191)
- unix: possible coredumps (PR#3252)
- stdlib: wrong order in Set.fold (PR#3161)
- ocamlcp: array out of bounds in profiled programs (PR#3267)
- yacc: problem with polymorphic variant types for grammar entries (PR#3033)

Misc:
- export <caml/printexc.h> for caml_format_exception (PR#3080)
- clean up caml_search_exe_in_path (maybe PR#3079)
- camlp4: new function "make_lexer" for new-style locations
- unix: added missing #includes (PR#3088)


Objective Caml 3.08.1 (19 Aug 2004):
------------------------------------

Licence:
- The emacs files are now under GPL
- Slightly relaxed some conditions of the QPL

Bug fixes:
- ld.conf now generated at compile-time instead of install-time
- fixed -pack on Windows XP (PR#2935)
- fixed Obj.tag (PR#2946)
- added support for multiple dlopen in Darwin
- run ranlib when installing camlp4 libraries (PR#2944)
- link camlp4opt with -linkall (PR#2949)
- camlp4 parsing of patterns now conforms to normal parsing (PR#3015)
- install camlp4 *.cmx files (PR#2955)
- fixed handling of linefeed in string constants in camlp4 (PR#3074)
- ocamldoc: fixed display of class parameters in HTML and LaTeX (PR#2994)
- ocamldoc: fixed display of link to class page in html (PR#2994)
- Windows toplevel GUI: assorted fixes (including PR#2932)

Misc:
- added -v option to ocamllex
- ocamldoc: new -intf and -impl options supported (PR#3036)

Objective Caml 3.08.0 (13 Jul 2004):
------------------------------------

(Changes that can break existing programs are marked with a "*"  )

Language features:
- Support for immediate objects, i.e. objects defined without going
  through a class.  (Syntax is "object <fields and methods> end".)

Type-checking:
- When typing record construction and record patterns, can omit
  the module qualification on all labels except one.  I.e.
  { M.l1 = ...; l2 = ... } is interpreted as { M.l1 = ...; M.l2 = ... }

Both compilers:
- More compact compilation of classes.
- Much more efficient handling of class definitions inside functors
  or local modules.
- Simpler representation for method tables. Objects can now be marshaled
  between identical programs with the flag Marshal.Closures.
- Improved error messages for objects and variants.
- Improved printing of inferred module signatures (toplevel and ocamlc -i).
  Recursion between type, class, class type and module definitions is now
  correctly printed.
- The -pack option now accepts compiled interfaces (.cmi files) in addition
  to compiled implementations (.cmo or .cmx).
* A compile-time error is signaled if an integer literal exceeds the
  range of representable integers.
- Fixed code generation error for "module rec" definitions.
- The combination of options -c -o sets the name of the generated
  .cmi / .cmo / .cmx files.

Bytecode compiler:
- Option -output-obj is now compatible with Dynlink and
  with embedded toplevels.

Native-code compiler:
- Division and modulus by zero correctly raise exception Division_by_zero
  (instead of causing a hardware trap).
- Improved compilation time for the register allocation phase.
- The float constant -0.0 was incorrectly treated as +0.0 on some processors.
- AMD64: fixed bugs in asm glue code for GC invocation and exception raising
  from C.
- IA64: fixed incorrect code generated for "expr mod 1".
- PowerPC: minor performance tweaks for the G4 and G5 processors.

Standard library:
* Revised handling of NaN floats in polymorphic comparisons.
  The polymorphic boolean-valued comparisons (=, <, >, etc) now treat
  NaN as uncomparable, as specified by the IEEE standard.
  The 3-valued comparison (compare) treats NaN as equal to itself
  and smaller than all other floats.  As a consequence, x == y
  no longer implies x = y but still implies compare x y = 0.
* String-to-integer conversions now fail if the result overflows
  the range of integers representable in the result type.
* All array and string access functions now raise
  Invalid_argument("index out of bounds") when a bounds check fails.
  In earlier releases, different exceptions were raised
  in bytecode and native-code.
- Module Buffer: new functions Buffer.sub, Buffer.nth
- Module Int32: new functions Int32.bits_of_float, Int32.float_of_bits.
- Module Map: new functions is_empty, compare, equal.
- Module Set: new function split.
* Module Gc: in-order finalisation, new function finalise_release.

Other libraries:
- The Num library: complete reimplementation of the C/asm lowest
  layer to work around potential licensing problems.
  Improved speed on the PowerPC and AMD64 architectures.
- The Graphics library: improved event handling under MS Windows.
- The Str library: fixed bug in "split" functions with nullable regexps.
- The Unix library:
   . Added Unix.single_write.
   . Added support for IPv6.
   . Bug fixes in Unix.closedir.
   . Allow thread switching on Unix.lockf.

Runtime System:
* Name space depollution: all global C identifiers are now prefixed
  with "caml" to avoid name clashes with other libraries.  This
  includes the "external" primitives of the standard runtime.

Ports:
- Windows ports: many improvements in the OCamlWin toplevel application
  (history, save inputs to file, etc).  Contributed by Christopher A. Watford.
- Native-code compilation supported for HPPA/Linux. Contributed by Guy Martin.
- Removed support for MacOS9.  Mac OS 9 is obsolete and the port was not
  updated since 3.05.
- Removed ocamlopt support for HPPA/Nextstep and Power/AIX.

Ocamllex:
- #line directives in the input file are now accepted.
- Added character set concatenation operator "cset1 # cset2".

Ocamlyacc:
- #line directives in the input file are now accepted.

Camlp4:
* Support for new-style locations (line numbers, not just character numbers).
- See camlp4/CHANGES and camlp4/ICHANGES for more info.


Objective Caml 3.07 (29 Sep 2003):
----------------------------------

Language features:
- Experimental support for recursive module definitions
      module rec A : SIGA = StructA and B : SIGB = StructB and ...
- Support for "private types", or more exactly concrete data types
  with private constructors or labels.  These data types can be
  de-structured normally in pattern matchings, but values of these
  types cannot be constructed directly outside of their defining module.
- Added integer literals of types int32, nativeint, int64
  (written with an 'l', 'n' or 'L' suffix respectively).

Type-checking:
- Allow polymorphic generalization of covariant parts of expansive
  expressions.  For instance, if f: unit -> 'a list, "let x = f ()"
  gives "x" the generalized type forall 'a. 'a list, instead of '_a list
  as before.
- The typing of polymorphic variants in pattern matching has changed.
  It is intended to be more regular, sticking to the principle of "closing
  only the variants which would be otherwise incomplete". Two potential
  consequences: (1) some types may be left open which were closed before,
  and the resulting type might not match the interface anymore (expected to
  be rare); (2) in some cases an incomplete match may be generated.
- Lots of bug fixes in the handling of polymorphism and recursion inside
  types.
- Added a new "-dtypes" option to ocamlc/ocamlopt, and an emacs extension
  "emacs/caml-types.el".  The compiler option saves inferred type information
  to file *.annot, and the emacs extension allows the user to look at the
  type of any subexpression in the source file.  Works even in the case
  of a type error (all the types computed up to the error are available).
  This new feature is also supported by ocamlbrowser.
- Disable "method is overridden" warning when the method was explicitly
  redefined as virtual beforehand (i.e. not through inheritance). Typing
  and semantics are unchanged.

Both compilers:
- Added option "-dtypes" to dump detailed type information to a file.
- The "-i" option no longer generates compiled files, it only prints
  the inferred types.
- The sources for the module named "Mod" can be placed either in Mod.ml or
  in mod.ml.
- Compilation of "let rec" on non-functional values: tightened some checks,
  relaxed some other checks.
- Fixed wrong code that was generated for "for i = a to max_int"
  or "for i = a downto min_int".
- An explicit interface Mod.mli can now be provided for the module obtained
  by ocamlc -pack -o Mod.cmo ... or ocamlopt -pack -o Mod.cmx ...
- Revised internal handling of source code locations, now handles
  preprocessed code better.
- Pattern-matching bug on float literals fixed.
- Minor improvements on pattern-matching over variants.
- More efficient compilation of string comparisons and the "compare" function.
- More compact code generated for arrays of constants.
- Fixed GC bug with mutable record fields of type "exn".
- Added warning "E" for "fragile patterns": pattern matchings that would
  not be flagged as partial if new constructors were added to the data type.

Bytecode compiler:
- Added option -vmthread to select the threads library with VM-level
  scheduling.  The -thread option now selects the system threads library.

Native-code compiler:
- New port: AMD64 (Opteron).
- Fixed instruction selection bug on expressions of the kind (raise Exn)(arg).
- Several bug fixes in ocamlopt -pack (tracking of imported modules,
  command line too long).
- Signal handling bug fixed.
- x86 port:
    Added -ffast-math option to use inline trigo and log functions.
    Small performance tweaks for the Pentium 4.
    Fixed illegal "imul" instruction generated by reloading phase.
- Sparc port:
    Enhanced code generation for Sparc V8 (option -march=v8) and
    Sparc V9 (option -march=v9).
    Profiling support added for Solaris.
- PowerPC port:
    Keep stack 16-aligned for compatibility with C calling conventions.

Toplevel interactive system:
- Tightened interface consistency checks between .cmi files, .cm[oa] files
  loaded by #load, and the running toplevel.
- #trace on mutually-recursive functions was broken, works again.
- Look for .ocamlinit file in home directory in addition to the current dir.

Standard library:
- Match_failure and Assert_failure exceptions now report
  (file, line, column), instead of (file, starting char, ending char).
- float_of_string, int_of_string: some ill-formed input strings were not
    rejected.
- Added format concatenation, string_of_format, format_of_string.
- Module Arg: added new option handlers Set_string, Set_int, Set_float,
    Symbol, Tuple.
- Module Format: tag handling is now turned off by default,
    use [Format.set_tags true] to activate.
- Modules Lexing and Parsing: added better handling of positions
    in source file.  Added function Lexing.flush_input.
- Module Scanf: %n and %N formats to count characters / items read so far;
    assorted bug fixes, %! to match end of input. New ``_'' special
    flag to skip reresulting value.
- Module Format: tags are not activated by default.
- Modules Set and Map: fixed bugs causing trees to become unbalanced.
- Module Printf: less restrictive typing of kprintf.
- Module Random: better seeding; functions to generate random int32, int64,
    nativeint; added support for explicit state management.
- Module Sys: added Sys.readdir for reading the contents of a directory.

Runtime system:
- output_value/input_value: fixed bug with large blocks (>= 4 Mwords)
  produced on a 64-bit platform and incorrectly read back on a 32-bit
  platform.
- Fixed memory compaction bug involving input_value.
- Added MacOS X support for dynamic linking of C libraries.
- Improved stack backtraces on uncaught exceptions.
- Fixed float alignment problem on Sparc V9 with gcc 3.2.

Other libraries:
- Dynlink:
    By default, dynamically-loaded code now has access to all
      modules defined by the program; new functions Dynlink.allow_only
      and Dynlink.prohibit implement access control.
    Fixed Dynlink problem with files generated with ocamlc -pack.
    Protect against references to modules not yet fully initialized.
- LablTK/CamlTK: added support for TCL/TK 8.4.
- Str: reimplemented regexp matching engine, now less buggy, faster,
    and LGPL instead of GPL.
- Graphics: fixed draw_rect and fill_rect bug under X11.
- System threads and bytecode threads libraries can be both installed.
- System threads: better implementation of Thread.exit.
- Bytecode threads: fixed two library initialization bugs.
- Unix: make Unix.openfile blocking to account for named pipes;
  GC bug in Unix.*stat fixed; fixed problem with Unix.dup2 on Windows.

Ocamllex:
- Can name parts of the matched input text, e.g.
    "0" (['0'-'7']+ as s) { ... s ... }

Ocamldebug:
- Handle programs that run for more than 2^30 steps.

Emacs mode:
- Added file caml-types.el to interactively display the type information
  saved by option -dtypes.

Win32 ports:
- Cygwin port: recognize \ as directory separator in addition to /
- MSVC port: ocamlopt -pack works provided GNU binutils are installed.
- Graphics library: fixed bug in Graphics.blit_image; improved event handling.

OCamldoc:
- new ty_code field for types, to keep code of a type (with option -keep-code)
- new ex_code field for types, to keep code of an exception
    (with option -keep-code)
- some fixes in html generation
- don't overwrite existing style.css file when generating HTML
- create the ocamldoc.sty file when generating LaTeX (if nonexistent)
- man pages are now installed in man/man3 rather than man/mano
- fix: empty [] in generated HTML indexes


Objective Caml 3.06 (20 Aug 2002):
----------------------------------

Type-checking:
- Apply value restriction to polymorphic record fields.

Run-time system:
- Fixed GC bug affecting lazy values.

Both compilers:
- Added option "-version" to print just the version number.
- Fixed wrong dependencies in .cmi generated with the -pack option.

Native-code compiler:
- Fixed wrong return value for inline bigarray assignments.

Libraries:
- Unix.getsockopt: make sure result is a valid boolean.

Tools:
- ocamlbrowser: improved error reporting; small Win32 fixes.

Windows ports:
- Fixed two problems with the Mingw port under Cygwin 1.3.


Objective Caml 3.05 (29 Jul 2002):
----------------------------------

Language features:
- Support for polymorphic methods and record fields.
- Allows _ separators in integer and float literals, e.g. 1_000_000.

Type-checker:
- New flag -principal to enforce principality of type inference.
- Fixed subtle typing bug with higher-order functors.
- Fixed several complexity problems; changed (again) the  behaviour of
  simple coercions.
- Fixed various bugs with objects and polymorphic variants.
- Improved some error messages.

Both compilers:
- Added option "-pack" to assemble several compilation units as one unit
  having the given units as sub-modules.
- More precise detection of unused sub-patterns in "or" patterns.
- Warnings for ill-formed \ escapes in string and character literals.
- Protect against spaces and other special characters in directory names.
- Added interface consistency check when building a .cma or .cmxa library.
- Minor reduction in code size for class initialization code.
- Added option "-nostdlib" to ignore standard library entirely.

Bytecode compiler:
- Fixed issue with ocamlc.opt and dynamic linking.

Native-code compiler:
- Added link-time check for multiply-defined module names.
- Fixed GC bug related to constant constructors of polymorphic variant types.
- Fixed compilation bug for top-level "include" statements.
- PowerPC port: work around limited range for relative branches,
  thus removing assembler failures on large functions.
- IA64 port: fixed code generation bug for 3-way constructor matching.

Toplevel interactive system:
- Can load object files given on command line before starting up.
- ocamlmktop: minimized possibility of name clashes with user-provided modules.

Run-time system:
- Minor garbage collector no longer recursive.
- Better support for lazy data in the garbage collector.
- Fixed issues with the heap compactor.
- Fixed issues with finalized Caml values.
- The type "int64" is now supported on all platforms: we use software
  emulation if the C compiler doesn't support 64-bit integers.
- Support for float formats that are neither big-endian nor little-endian
  (one known example: the ARM).
- Fixed bug in callback*_exn functions in the exception-catching case.
- Work around gcc 2.96 bug on RedHat 7.2 and Mandrake 8.0, 8.1 among others.
- Stub DLLs now installed in subdir stublibs/ of standard library dir.

Standard library:
- Protect against integer overflow in sub-string and sub-array bound checks.
- New module Complex implementing arithmetic over complex numbers.
- New module Scanf implementing format-based scanning a la scanf() in C.
- Module Arg: added alternate entry point Arg.parse_argv.
- Modules Char, Int32, Int64, Nativeint, String: added type "t" and function
  "compare" so that these modules can be used directly with e.g. Set.Make.
- Module Digest: fixed issue with Digest.file on large files (>= 1Gb);
    added Digest.to_hex.
- Module Filename: added Filename.open_temp_file to atomically create and
    open the temp file; improved security of Filename.temp_file.
- Module Genlex: allow _ as first character of an identifier.
- Module Lazy: more efficient implementation.
- Module Lexing: improved performances for very large tokens.
- Module List: faster implementation of sorting functions.
- Module Printf:
    added %S and %C formats (quoted, escaped strings and characters);
    added kprintf (calls user-specified continuation on formatted string).
- Module Queue: faster implementation (courtesy of François Pottier).
- Module Random: added Random.bool.
- Module Stack: added Stack.is_empty.
- Module Pervasives:
    added sub-module LargeFile to support files larger than 1Gb
      (file offsets are int64 rather than int);
    opening in "append" mode automatically sets "write" mode;
    files are now opened in close-on-exec mode;
    string_of_float distinguishes its output from a plain integer;
    faster implementation of input_line for long lines.
- Module Sys:
     added Sys.ocaml_version containing the OCaml version number;
     added Sys.executable_name containing the (exact) path of the
       file being executable;
     Sys.argv.(0) is now unchanged w.r.t. what was provided as 0-th argument
       by the shell.
- Module Weak: added weak hash tables.

Other libraries:
- Bigarray:
    support for bigarrays of complex numbers;
    added functions Genarray.dims,
      {Genarray,Array1,Array2,Array3}.{kind,layout}.
- Dynlink: fixed bug with loading of mixed-mode Caml/C libraries.
- LablTK:
    now supports also the CamlTK API (no labels);
    support for Activate and Deactivate events;
    support for virtual events;
    added UTF conversion;
    export the tcl interpreter as caml value, to avoid DLL dependencies.
- Unix:
    added sub-module LargeFile to support files larger than 1Gb
      (file offsets are int64 rather than int);
    added POSIX opening flags (O_NOCTTY, O_*SYNC);
    use reentrant functions for gethostbyname and gethostbyaddr when available;
    fixed bug in Unix.close_process and Unix.close_process_full;
    removed some overhead in Unix.select.

Tools:
- ocamldoc (the documentation generator) is now part of the distribution.
- Debugger: now supports the option -I +dir.
- ocamllex: supports the same identifiers as ocamlc; warns for
  bad \ escapes in strings and characters.
- ocamlbrowser:
    recenter the module boxes when showing a cross-reference;
    include the current directory in the ocaml path.

Windows port:
- Can now compile with Mingw (the GNU compilers without the Cygwin
  runtime library) in addition to MSVC.
- Toplevel GUI: wrong filenames were given to #use and #load commands;
  read_line() was buggy for short lines (2 characters or less).
- OCamlBrowser: now fully functional.
- Graphics library: fixed several bugs in event handling.
- Threads library: fixed preemption bug.
- Unix library: better handling of the underlying differences between
  sockets and regular file descriptors;
  added Unix.lockf and a better Unix.rename (thanks to Tracy Camp).
- LablTk library: fixed a bug in Fileinput


Objective Caml 3.04 (13 Dec 2001):
----------------------------------

Type-checker:
- Allowed coercing self to the type of the current class, avoiding
  an obscure error message about "Self type cannot be unified..."

Both compilers:
- Use OCAMLLIB environment variable to find standard library, falls
  back on CAMLLIB if not defined.
- Report out-of-range ASCII escapes in character or string literals
  such as "\256".

Byte-code compiler:
- The -use-runtime and -make-runtime flags are back by popular demand
  (same behavior as in 3.02).
- Dynamic loading (of the C part of mixed Caml/C libraries): arrange that
  linking in -custom mode uses the static libraries for the C parts,
  not the shared libraries, for maximal robustness and compatibility with
  3.02.

Native-code compiler:
- Fixed bug in link-time consistency checking.

Tools:
- ocamlyacc: added parser debugging support (set OCAMLRUNPARAM=p to get
  a trace of the pushdown automaton actions).
- ocamlcp: was broken in 3.03 (Sys_error), fixed.

Run-time system:
- More work on dynamic loading of the C part of mixed Caml/C libraries.
- On uncaught exception, flush output channels before printing exception
  message and backtrace.
- Corrected several errors in exception backtraces.

Standard library:
- Pervasives: integer division and modulus are now fully specified
  on negative arguments (with round-towards-zero semantics).
- Pervasives.float_of_string: now raises Failure on ill-formed input.
- Pervasives: added useful float constants max_float, min_float, epsilon_float.
- printf functions in Printf and Format: added % formats for int32, nativeint,
  int64; "*" in width and precision specifications now supported
  (contributed by Thorsten Ohl).
- Added Hashtbl.copy, Stack.copy.
- Hashtbl: revised resizing strategy to avoid quadratic behavior
  on Hashtbl.add.
- New module MoreLabels providing labelized versions of modules
  Hashtbl, Map and Set.
- Pervasives.output_value and Marshal.to_* : improved hashing strategy
  for internal data structures, avoid excessive slowness on
  quasi-linearly-allocated inputs.

Other libraries:
- Num: fixed bug in big integer exponentiation (Big_int.power_*).

Windows port:
- New GUI for interactive toplevel (Jacob Navia).
- The Graphics library is now available for stand-alone executables
  (Jacob Navia).
- Unix library: improved reporting of system error codes.
- Fixed error in "globbing" of * and ? patterns on command line.

Emacs mode: small fixes; special color highlighting for ocamldoc comments.

License: added special exception to the LGPL'ed code (libraries and
  runtime system) allowing unrestricted linking, whether static or dynamic.


Objective Caml 3.03 ALPHA (12 Oct 2001):
----------------------------------------

Language:
- Removed built-in syntactic sugar for streams and stream patterns
  [< ... >], now supported via CamlP4, which is now included in the
  distribution.
- Switched the default behaviour to labels mode (labels are compulsory),
  but allows omitting labels when a function application is complete.
  -nolabels mode is available but deprecated for programming.
  (See also scrapelabels and addlabels tools below.)
- Removed all labels in the standard libraries, except labltk.
  Labelized versions are kept for ArrayLabels, ListLabels, StringLabels
  and UnixLabels. "open StdLabels" gives access to the first three.
- Extended polymorphic variant type syntax, allowing union types and
  row abbreviations for both sub- and super-types. #t deprecated in types.
- See the Upgrading file for how to adapt to all the changes above.

Type-checker:
- Fixed obscure bug in module typing causing the type-checker to loop
  on signatures of the form
        module type M
        module A: sig module type T = sig module T: M end end
        module B: A.T
- Improved efficiency of module type-checking via lazy computation of
  certain signature summary information.
- An empty polymorphic variant type is now an error.

Both compilers:
- Fixed wrong code generated for "struct include M ... end" when M
  contains one or several "external" declarations.

Byte-code compiler:
- Protect against VM stack overflow caused by module initialization code
  with many local variables.
- Support for dynamic loading of the C part of mixed Caml/C libraries.
- Removed the -use-runtime and -make-runtime flags, obsoleted by dynamic
  loading of C libraries.

Native-code compiler:
- Attempt to recover gracefully from system stack overflow.  Currently
  works on x86 under Linux and BSD.
- Alpha: work around "as" bug in Tru64 5.1.

Toplevel environment:
- Revised printing of inferred types and evaluation results
  so that an external printer (e.g. Camlp4's) can be hooked in.

Tools:
- The CamlP4 pre-processor-pretty-printer is now included in the standard
  distribution.
- New tool ocamlmklib to help build mixed Caml/C libraries.
- New tool scrapelabels and addlabels, to either remove (non-optional)
  labels in interfaces, or automatically add them in the definitions.
  They provide easy transition from classic mode ocaml 3.02 sources,
  depending on whether you want to keep labels or not.
- ocamldep: added -pp option to handle preprocessed source files.

Run-time system:
- Support for dynamic loading of the C part of mixed Caml/C libraries.
  Currently works under Linux, FreeBSD, Windows, Tru64, Solaris and Irix.
- Implemented registration of global C roots with a skip list,
  runs much faster when there are many global C roots.
- Autoconfiguration script: fixed wrong detection of Mac OS X; problem
  with the Sparc, gcc 3.0, and float alignment fixed.

Standard library:
- Added Pervasives.flush_all to flush all opened output channels.

Other libraries:
- All libraries revised to allow dynamic loading of the C part.
- Graphics under X Windows: revised event handling, should no longer lose
    mouse events between two calls to wait_next_event(); wait_next_event()
    now interruptible by signals.
- Bigarrays: fixed bug in marshaling of big arrays.

Windows port:
- Fixed broken Unix.{get,set}sockopt*



Objective Caml 3.02 (30 Jul 2001):
----------------------------------

Both compilers:
- Fixed embarrassing bug in pattern-matching compilation
  (affected or-patterns containing variable bindings).
- More optimizations in pattern-matching compilation.

Byte-code compiler:
- Protect against VM stack overflow caused by functions with many local
  variables.

Native-code compiler:
- Removed re-sharing of string literals, causes too many surprises with
  in-place string modifications.
- Corrected wrong compilation of toplevel "include" statements.
- Fixed bug in runtime function "callbackN_exn".
- Signal handlers receive the conventional signal number as argument
  instead of the system signal number (same behavior as with the
  bytecode compiler).
- ARM port: fixed issue with immediate operand overflow in large functions.

Toplevel environment:
- User-definer printers (for #install_printer) now receive as first argument
  the pretty-printer formatter where to print their second argument.
  Old printers (with only one argument) still supported for backward
  compatibility.

Standard library:
- Module Hashtbl: added Hashtbl.fold.

Other libraries:
- Dynlink: better error reporting in add_interfaces for missing .cmi files.
- Graphics: added more drawing functions (multiple points, polygons,
    multiple lines, splines).
- Bytecode threads: the module Unix is now thread-safe, ThreadUnix is
    deprecated.  Unix.exec* now resets standard descriptors to blocking mode.
- Native threads: fixed a context-switch-during-GC problem causing
    certain C runtime functions to fail, most notably input_value.
- Unix.inet_addr_of_string: call inet_aton() when available so as to
    handle correctly the address 255.255.255.255.
- Unix: added more getsockopt and setsockopt functions to get/set
    options that have values other than booleans.
- Num: added documentation for the Big_int module.

Tools:
- ocamldep: fixed wrong dependency issue with nested modules.

Run-time system:
- Removed floating-point error at start-up on some non-IEEE platforms
  (e.g. FreeBSD prior to 4.0R).
- Stack backtrace mechanism now works for threads that terminate on
  an uncaught exception.

Auto-configuration:
- Updated config.guess and config.sub scripts, should recognize a greater
  number of recent platform.

Windows port:
- Fixed broken Unix.waitpid.  Unix.file_descr can now be compared or hashed.
- Toplevel application: issue with spaces in name of stdlib directory fixed.

MacOS 9 port:
- Removed the last traces of support for 68k


Objective Caml 3.01 (09 Mar 2001):
----------------------------------

New language features:
- Variables are allowed in "or" patterns, e.g.
     match l with [t] | [_;t] -> ... t ...
- "include <structure expression>" to re-export all components of a
  structure inside another structure.
- Variance annotation on parameters of type declarations, e.g.
    type (+'a,-'b,'c) t (covariant in 'a, contravariant in 'b, invariant in 'c)

New ports:
- Intel IA64/Itanium under Linux (including the native-code compiler).
- Cygwin under MS Windows.  This port is an alternative to the earlier
  Windows port of OCaml, which relied on MS compilers; the Cygwin
  Windows port does not need MS Visual C++ nor MASM, runs faster
  in bytecode, and has a better implementation of the Unix library,
  but currently lacks threads and COM component support.

Type-checking:
- Relaxed "monomorphic restriction" on type constructors in a
  mutually-recursive type definition, e.g. the following is again allowed
    type u = C of int t | D of string t and 'a t = ...
- Fixed name-capture bug in "include SIG" and "SIG with ..." constructs.
- Improved implicit subtypes built by (... :> ty), closer to intuition.
- Several bug fixes in type-checking of variants.
- Typing of polymorphic variants is more restrictive:
   do not allow conjunctive types inside the same pattern matching.
   a type has either an upper bound, or all its tags are in the lower bound.
  This may break some programs (this breaks lablgl-0.94).

Both compilers:
- Revised compilation of pattern matching.
- Option -I +<subdir> to search a subdirectory <subdir> of the standard
  library directory (i.e. write "ocamlc -I +labltk" instead of
  "ocamlc -I /usr/local/lib/ocaml/labltk").
- Option -warn-error to turn warnings into errors.
- Option -where to print the location of the standard library directory.
- Assertions are now type-checked even if the -noassert option is given,
  thus -noassert can no longe change the types of modules.

Bytecode compiler and bytecode interpreter:
- Print stack backtrace when a program aborts due to an uncaught exception
  (requires compilation with -g and running with ocamlrun -b or
   OCAMLRUNPARAM="b=1").

Native-code compiler:
- Better unboxing optimizations on the int32, int64, and nativeint types.
- Tail recursion preserved for functions having more parameters than
  available registers (but tail calls to other functions are still
  turned off if parameters do not fit entirely in registers).
- Fixed name-capture bug in function inlining.
- Improved spilling/reloading strategy for conditionals.
- IA32, Alpha: better alignment of branch targets.
- Removed spurious dependency on the -lcurses library.

Toplevel environment:
- Revised handling of top-level value definitions, allows reclaimation
  of definitions that are shadowed by later definitions with the same names.
  (E.g. "let x = <big list>;; let x = 1;;" allows <big list> to be reclaimed.)
- Revised the tracing facility so that for standard library functions,
  only calls from user code are traced, not calls from the system.
- Added a "*" prompt when within a comment.

Runtime system:
- Fixed portability issue on bcopy() vs memmove(), affecting Linux RedHat 7.0
  in particular.
- Structural comparisons (=, <>, <, <=, >, >=, compare) reimplemented
  so as to avoid overflowing the C stack.
- Input/output functions: arrange so that reads and writes on closed
  in_channel or out_channel raise Sys_error immediately.

Standard library:
- Module Gc: changed some counters to float in order to avoid overflow;
    added alarms
- Module Hashtbl: added Hashtbl.replace.
- Module Int64: added bits_of_float, float_of_bits (access to IEEE 754
    representation of floats).
- Module List:  List.partition now tail-rec;
    improved memory behavior of List.stable_sort.
- Module Nativeint: added Nativeint.size (number of bits in a nativeint).
- Module Obj: fixed incorrect resizing of float arrays in Obj.resize.
- Module Pervasives: added float constants "infinity", "neg_infinity", "nan";
    added a "classify_float" function to test a float for NaN, infinity, etc.
- Pervasives.input_value: fixed bug affecting shared custom objects.
- Pervasives.output_value: fixed size bug affecting "int64" values.
- Pervasives.int_of_string, {Int32,Int64,Nativeint}.of_string:
  fixed bug causing bad digits to be accepted without error.
- Module Random: added get_state and set_state to checkpoint the generator.
- Module Sys: signal handling functions are passed the system-independent
  signal number rather than the raw system signal number whenever possible.
- Module Weak: added Weak.get_copy.

Other libraries:
- Bigarray: added Bigarray.reshape to take a view of the elements of a
  bigarray with different dimensions or number of dimensions;
  fixed bug causing "get" operations to be unavailable in custom
  toplevels including Bigarray.
- Dynlink: raise an error instead of crashing when the loaded module
  refers to the not-yet-initialized module performing a dynlink operation.
- Bytecode threads: added a thread-safe version of the Marshal module;
    fixed a rare GC bug in the thread scheduler.
- POSIX threads: fixed compilation problem with threads.cmxa.
- Both thread libraries: better tail-recursion in Event.sync.
- Num library: fixed bug in square roots (Nat.sqrt_nat, Big_int.sqrt_big_int).

Tools:
- ocamldep: fixed missing dependencies on labels of record patterns and
    record construction operations

Win32 port:
- Unix.waitpid now implements the WNOHANG option.

Mac OS ports:
- Mac OS X public beta is supported.
- Int64.format works on Mac OS 8/9.


Objective Caml 3.00 (25 Apr 2000):
----------------------------------

Language:
- OCaml/OLabl merger:
  * Support for labeled and optional arguments for functions and classes.
  * Support for variant types (sum types compared by structure).
  See tutorial (chapter 2 of the OCaml manual) for more information.
- Syntactic change: "?" in stream error handlers changed to "??".
- Added exception renaming in structures (exception E = F).
- (OCaml 2.99/OLabl users only) Label syntax changed to preserve
  backward compatibility with 2.0x (labeled function application
  is f ~lbl:arg instead of f lbl:arg).  A tool is provided to help
  convert labelized programs to OCaml 3.00.

Both compilers:
- Option -labels to select commuting label mode (labels are mandatory,
  but labeled arguments can be passed in a different order than in
  the definition of the function; in default mode, labels may be omitted,
  but argument reordering is only allowed for optional arguments).
- Libraries (.cma and .cmxa files) now "remember" C libraries given
  at library construction time, and add them back at link time.
  Allows linking with e.g. just unix.cma instead of
  unix.cma -custom -cclib -lunix
- Revised printing of error messages, now use Format.fprintf; no visible
  difference for users, but could facilitate internationalization later.
- Fixed bug in unboxing of records containing only floats.
- Fixed typing bug involving applicative functors as components of modules.
- Better error message for inconsistencies between compiled interfaces.

Bytecode compiler:
- New "modular" format for bytecode executables; no visible differences
  for users, but will facilitate further extensions later.
- Fixed problems in signal handling.

Native-code compiler:
- Profiling support on x86 under FreeBSD
- Open-coding and unboxing optimizations for the new integer types
  int32, int64, nativeint, and for bigarrays.
- Fixed instruction selection bug with "raise" appearing in arguments
  of strict operators, e.g. "1 + raise E".
- Better error message when linking incomplete/incorrectly ordered set
  of .cmx files.
- Optimized scanning of global roots during GC, can reduce total running
  time by up to 8% on GC-intensive programs.

Interactive toplevel:
- Better printing of exceptions, including arguments, when possible.
- Fixed rare GC bug occurring during interpretation of scripts.
- Added consistency checks between interfaces and implementations
  during #load.

Run-time system:
- Added support for "custom" heap blocks (heap blocks carrying
  C functions for finalization, comparison, hashing, serialization
  and deserialization).
- Support for finalisation functions written in Caml.

Standard library:
- New modules Int32, Int64, Nativeint for 32-bit, 64-bit and
  platform-native integers
- Module Array: added Array.sort, Array.stable_sort.
- Module Gc: added Gc.finalise to attach Caml finalisation functions to
  arbitrary heap-allocated data.
- Module Hashtbl: do not bomb when resizing very large table.
- Module Lazy: raise Lazy.Undefined when a lazy evaluation needs itself.
- Module List: added List.sort, List.stable_sort; fixed bug in List.rev_map2.
- Module Map: added mapi (iteration with key and data).
- Module Set: added iterators for_all, exists, filter, partition.
- Module Sort: still here but deprecated in favor of new sorting functions
  in Array and List.
- Module Stack: added Stack.top
- Module String: fixed boundary condition on String.rindex_from
- Added labels on function arguments where appropriate.

New libraries and tools:
- ocamlbrowser: graphical browser for OCaml sources and compiled interfaces,
  supports cross-referencing, editing, running the toplevel.
- LablTK: GUI toolkit based on TK, using labeled and optional arguments,
  easier to use than CamlTK.
- Bigarray: large, multi-dimensional numerical arrays, facilitate
  interfacing with C/Fortran numerical code, efficient support for
  advanced array operations such as slicing and memory-mapping of files.

Other libraries:
- Bytecode threads: timer-based preemption was broken, works back again;
  fixed bug in Pervasives.input_line; exported Thread.yield.
- System threads: several GC / reentrancy bugs fixed in buffered I/O
  and Unix I/O; revised Thread.join implementation for strict POSIX
  conformance; exported Thread.yield.
- Graphics: added support for double buffering; added, current_x, current_y,
  rmoveto, rlineto, and draw_rect.
- Num: fixed bug in Num.float_of_num.
- Str: worked around potential symbol conflicts with C standard library.
- Dbm: fixed bug with Dbm.iter on empty database.

New or updated ports:
- Alpha/Digital Unix: lifted 256M limitation on total memory space
  induced by -taso
- Port to AIX 4.3 on PowerPC
- Port to HPUX 10 on HPPA
- Deprecated 680x0 / SunOS port

Macintosh port:
- Implemented the Unix and Thread libraries.
- The toplevel application does not work on 68k Macintoshes; maybe
  later if there's a demand.
- Added a new tool, ocamlmkappli, to build an application from a
  program written in O'Caml.


Objective Caml 2.04 (26 Nov 1999):
----------------------------------

- C interface: corrected inconsistent change in the CAMLparam* macros.
- Fixed internal error in ocamlc -g.
- Fixed type-checking of "S with ...", where S is a module type name
  abbreviating another module type name.
- ocamldep: fixed stdout/stderr mismatch after failing on one file.
- Random.self_init more random.
- Windows port:
  - Toplevel application: fixed spurious crash on exit.
  - Native-code compiler: fixed bug in assembling certain
    floating-point constants (masm doesn't grok 2e5, wants 2.0e5).

Objective Caml 2.03 (19 Nov 1999):
----------------------------------

New ports:
- Ported to BeOS / Intel x86 (bytecode and native-code).
- BSD / Intel x86 port now supports both a.out and ELF binary formats.
- Added support for {Net,Open}BSD / Alpha.
- Revamped Rhapsody port, now works on MacOS X server.

Syntax:
- Warning for "(*)" and "*)" outside comment.
- Removed "#line LINENO", too ambiguous with a method invocation;
  the equivalent "# LINENO" is still supported.

Typing:
- When an incomplete pattern-matching is detected, report also a
  value or value template that is not covered by the cases of
  the pattern-matching.
- Several bugs in class type matching and in type error reporting fixed.
- Added an option -rectypes to support general recursive types,
  not just those involving object types.

Bytecode compiler:
- Minor cleanups in the bytecode emitter.
- Do not remove "let x = y" bindings in -g mode; makes it easier to
  debug the code.

Native-code compiler:
- Fixed bug in grouping of allocations performed in the same basic block.
- Fixed bug in constant propagation involving expressions containing
  side-effects.
- Fixed incorrect code generation for "for" loops whose upper bound is
  a reference assigned inside the loop.
- MIPS code generator: work around a bug in the IRIX 6 assembler.

Toplevel:
- Fixed incorrect redirection of standard formatter to stderr
  while executing toplevel scripts.

Standard library:
- Added List.rev_map, List.rev_map2.
- Documentation of List functions now says which functions are
  tail-rec, and how much stack space is needed for non-tailrec functions.
- Wrong type for Printf.bprintf fixed.
- Fixed weird behavior of Printf.sprintf and Printf.bprintf in case of
  partial applications.
- Added Random.self_init, which initializes the PRNG from the system date.
- Sort.array: serious bugs fixed.
- Stream.count: fixed incorrect behavior with ocamlopt.

Run-time system and external interface:
- Fixed weird behavior of signal handlers w.r.t. signal masks and exceptions
  raised from the signal handler.
- Fixed bug in the callback*_exn() functions.

Debugger:
- Fixed wrong printing of float record fields and elements of float arrays.
- Supports identifiers starting with '_'.

Profiler:
- Handles .mli files, so ocamlcp can be used to replace ocamlc (e.g. in a
  makefile).
- Now works on programs that use stream expressions and stream parsers.

Other libraries:
- Graphics: under X11, treat all mouse buttons equally; fixed problem
  with current font reverting to the default font when the graphics
  window is resized.
- Str: fixed reentrancy bugs in Str.replace and Str.full_split.
- Bytecode threads: set standard I/O descriptors to non-blocking mode.
- OS threads: revised implementation of Thread.wait_signal.
- All threads: added Event.wrap_abort, Event.choose [].
- Unix.localtime, Unix.gmtime: check for errors.
- Unix.create_process: now supports arbitrary redirections of std descriptors.
- Added Unix.open_process_full.
- Implemented Unix.chmod under Windows.
- Big_int.square_big_int now gives the proper sign to its result.

Others:
- ocamldep: don't stop at first error, skip to next file.
- Emacs mode: updated with Garrigue and Zimmerman's snapshot of 1999/10/18.
- configure script: added -prefix option.
- Windows toplevel application: fixed problem with graphics library
  not loading properly.


Objective Caml 2.02 (04 Mar 1999):
----------------------------------

* Type system:
  - Check that all components of a signature have unique names.
  - Fixed bug in signature matching involving a type component and
    a module component, both sharing an abstract type.
  - Bug involving recursive classes constrained by a class type fixed.
  - Fixed bugs in printing class types and in printing unification errors.

* Compilation:
  - Changed compilation scheme for "{r with lbl = e}" when r has many fields
    so as to avoid code size explosion.

* Native-code compiler:
  - Better constant propagation in boolean expressions and in conditionals.
  - Removal of unused arguments during function inlining.
  - Eliminated redundant tagging/untagging in bit shifts.
  - Static allocation of closures for functions without free variables,
    reduces the size of initialization code.
  - Revised compilation scheme for definitions at top level of compilation
    units, so that top level functions have no free variables.
  - Coalesced multiple allocations of heap blocks inside one expression
    (e.g. x :: y :: z allocates the two conses in one step).
  - Ix86: better handling of large integer constants in instruction selection.
  - MIPS: fixed wrong asm generated for String.length "literal".

* Standard library:
  - Added the "ignore" primitive function, which just throws away its
    argument and returns "()".  It allows to write
    "ignore(f x); y" if "f x" doesn't have type unit and you don't
    want the warning caused by "f x; y".
  - Added the "Buffer" module (extensible string buffers).
  - Module Format: added formatting to buffers and to strings.
  - Added "mem" functions (membership test) to Hashtbl and Map.
  - Module List: added find, filter, partition.
    Renamed remove and removeq to remove_assoc and remove_assq.
  - Module Marshal: fixed bug in marshaling functions when passed functional
    values defined by mutual recursion with other functions.
  - Module Printf: added Printf.bprintf (print to extensible buffer);
    added %i format as synonymous for %d (as per the docs).
  - Module Sort: added Sort.array (Quicksort).

* Runtime system:
  - New callback functions for callbacks with arbitrary many arguments
    and for catching Caml exceptions escaping from a callback.

* The ocamldep dependency generator: now performs full parsing of the
    sources, taking into account the scope of module bindings.

* The ocamlyacc parser generator: fixed sentinel error causing wrong
    tables to be generated in some cases.

* The str library:
  - Added split_delim, full_split as variants of split that control
    more precisely what happens to delimiters.
  - Added replace_matched for separate matching and replacement operations.

* The graphics library:
  - Bypass color lookup for 16 bpp and 32 bpp direct-color displays.
  - Larger color cache.

* The thread library:
  - Bytecode threads: more clever use of non-blocking I/O, makes I/O
    operations faster.
  - POSIX threads: gcc-ism removed, should now compile on any ANSI C compiler.
  - Both: avoid memory leak in the Event module when a communication
    offer is never selected.

* The Unix library:
  - Fixed inversion of ctime and mtime in Unix.stat, Unix.fstat, Unix.lstat.
  - Unix.establish_connection: properly reclaim socket if connect fails.

* The DBM library: no longer crashes when calling Dbm.close twice.

* Emacs mode:
  - Updated with Garrigue and Zimmerman's latest version.
  - Now include an "ocamltags" script for using etags on OCaml sources.

* Win32 port:
  - Fixed end-of-line bug in ocamlcp causing problems with generated sources.


Objective Caml 2.01 (09 Dec 1998):
----------------------------------

* Typing:
  - Added warning for expressions of the form "a; b" where a does not have
    type "unit"; catches silly mistake such as
    "record.lbl = newval; ..." instead of "record.lbl <- newval; ...".
  - Typing bug in "let module" fixed.

* Compilation:
  - Fixed bug in compilation of recursive and mutually recursive classes.
  - Option -w to turn specific warnings on/off.
  - Option -cc to choose the C compiler used with ocamlc -custom and ocamlopt.

* Bytecode compiler and bytecode interpreter:
  - Intel x86: removed asm declaration causing "fixed or forbidden register
    spilled" error with egcs and gcc 2.8 (but not with gcc 2.7, go figure).
  - Revised handling of debugging information, allows faster linking with -g.

* Native-code compiler:
  - Fixed bugs in integer constant propagation.
  - Out-of-bound accesses in array and strings now raise an Invalid_argument
    exception (like the bytecode system) instead of stopping the program.
  - Corrected scheduling of bound checks.
  - Port to the StrongARM under Linux (e.g. Corel Netwinder).
  - I386: fixed bug in profiled code (ocamlopt -p).
  - Mips: switched to -n32 model under IRIX; dropped the Ultrix port.
  - Sparc: simplified the addressing modes, allows for better scheduling.
  - Fixed calling convention bug for Pervasives.modf.

* Toplevel:
  - #trace works again.
  - ocamlmktop: use matching ocamlc, not any ocamlc from the search path.

* Memory management:
  - Fixed bug in heap expansion that could cause the GC to loop.

* C interface:
  - New macros CAMLparam... and CAMLlocal... to simplify the handling
    of local roots in C code.
  - Simplified procedure for allocating and filling Caml blocks from C.
  - Declaration of string_length in <caml/mlvalues.h>.

* Standard library:
  - Module Format: added {get,set}_all_formatter_output_functions,
    formatter_of_out_channel, and the control sequence @<n> in printf.
  - Module List: added mem_assoc, mem_assq, remove, removeq.
  - Module Pervasives: added float_of_int (synonymous for float),
    int_of_float (truncate), int_of_char (Char.code), char_of_int (Char.chr),
    bool_of_string.
  - Module String: added contains, contains_from, rcontains_from.

* Unix library:
  - Unix.lockf: added F_RLOCK, F_TRLOCK; use POSIX locks whenever available.
  - Unix.tc{get,set}attr: added non-standard speeds 57600, 115200, 230400.
  - Unix.chroot: added.

* Threads:
  - Bytecode threads: improved speed of I/O scheduling.
  - Native threads: fixed a bug involving signals and exceptions
    generated from C.

* The "str" library:
  - Added Str.string_partial_match.
  - Bumped size of internal stack.

* ocamlyacc: emit correct '# lineno' directive for prelude part of .mly file.

* Emacs editing mode: updated with Jacques Garrigue's newest code.

* Windows port:
  - Added support for the "-cclib -lfoo" option (instead of
     -cclib /full/path/libfoo.lib as before).
  - Threads: fixed a bug at initialization time.

* Macintosh port: source code for Macintosh application merged in.


Objective Caml 2.00 (19 Aug 1998):
----------------------------------

* Language:
  - New class language.  See http://caml.inria.fr/ocaml/refman/
    for a tutorial (chapter 2) and for the reference manual (section 4.9).
  - Local module definitions "let module X = <module-expr> in <expr>".
  - Record copying with update "{r with lbl1 = expr1; ...}".
  - Array patterns "[|pat1; ...;patN|]" in pattern-matchings.
  - New reserved keywords: "object", "initializer".
  - No longer reserved: "closed", "protected".

* Bytecode compiler:
  - Use the same compact memory representations for float arrays, float
    records and recursive closures as the native-code compiler.
  - More type-dependent optimizations.
  - Added the -use_runtime and -make_runtime flags to build separately
    and reuse afterwards custom runtime systems
    (inspired by Fabrice Le Fessant's patch).

* Native-code compiler:
  - Cross-module constant propagation of integer constants.
  - More type-dependent optimizations.
  - More compact code generated for "let rec" over data structures.
  - Better code generated for "for" loops (test at bottom of code).
  - More aggressive scheduling of stores.
  - Added -p option for time profiling with gprof
    (fully supported on Intel x86/Linux and Alpha/Digital Unix only)
    (inspired by Aleksey Nogin's patch).
  - A case of bad spilling with high register pressure fixed.
  - Fixed GC bug when GC called from C without active Caml code.
  - Alpha: $gp handling revised to follow Alpha's standard conventions,
    allow running "atom" and "pixie" on ocamlopt-generated binaries.
  - Intel x86: use movzbl and movsbl systematically to load 8-bit and 16-bit
    quantities, no more hacks with partial registers (better for the
    Pentium Pro, worse for the Pentium).
  - PowerPC: more aggressive scheduling of return address reloading.
  - Sparc: scheduling bug related to register pairs fixed.

* Runtime system:
  - Better printing of uncaught exceptions (print a fully qualified
    name whenever possible).

* New ports:
  - Cray T3E (bytecode only) (in collaboration with CEA).
  - PowerMac under Rhapsody.
  - SparcStations under Linux.

* Standard library:
  - Added set_binary_mode_in and set_binary_mode_out in Pervasives
    to toggle open channels between text and binary modes.
  - output_value and input_value check that the given channel is in
    binary mode.
  - input_value no longer fails on very large marshalled data (> 16 Mbytes).
  - Module Arg: added option Rest.
  - Module Filename: temp_file no longer loops if temp dir doesn't exist.
  - Module List: added rev_append (tail-rec alternative to @).
  - Module Set: tell the truth about "elements" returning a sorted list;
    added min_elt, max_elt, singleton.
  - Module Sys: added Sys.time for simple measuring of CPU time.

* ocamllex:
  - Check for overflow when generating the tables for the automaton.
  - Error messages in generated .ml file now point to .mll source.
  - Added "let <id> = <regexp>" to name regular expressions
    (inspired by Christian Lindig's patch).

* ocamlyacc:
  - Better error recovery in presence of EOF tokens.
  - Error messages in generated .ml file now point to .mly source.
  - Generated .ml file now type-safe even without the generated .mli file.

* The Unix library:
  - Use float instead of int to represent Unix times (number of seconds
    from the epoch).  This fixes a year 2005 problem on 32-bit platforms.
    Functions affected: stat, lstat, fstat, time, gmtime, localtime,
    mktime, utimes.
  - Added putenv.
  - Better handling of "unknown" error codes (EUNKNOWNERR).
  - Fixed endianness bug in getservbyport.
  - win32unix (the Win32 implementation of the Unix library) now has
    the same interface as the unix implementation, this allows exchange
    of compiled .cmo and .cmi files between Unix and Win32.

* The thread libraries:
  - Bytecode threads: bug with escaping exceptions fixed.
  - System threads (POSIX, Win32): malloc/free bug fixed; signal bug fixed.
  - Both: added Thread.wait_signal to wait synchronously for signals.

* The graph library: bigger color cache.

* The str library: added Str.quote, Str.regexp_string,
  Str.regexp_string_case_fold.

* Emacs mode:
  - Fixed bug with paragraph fill.
  - Fixed bug with next-error under Emacs 20.


Objective Caml 1.07 (11 Dec 1997):
----------------------------------

* Native-code compiler:
  - Revised interface between generated code and GC, fixes serious GC
    problems with signals and native threads.
  - Added "-thread" option for compatibility with ocamlc.

* Debugger: correctly print instance variables of objects.

* Run-time system: ported to OpenBSD.

* Standard library: fixed wrong interface for Marshal.to_buffer and
  Obj.unmarshal.

* Num library: added Intel x86 optimized asm code (courtesy of
  Bernard Serpette).

* Thread libraries:
  - Native threads: fixed GC bugs and installation procedure.
  - Bytecode threads: fixed problem with "Marshal" module.
  - Both: added Event.always.

* MS Windows port: better handling of long command lines in Sys.command

Objective Caml 1.06 (18 Nov 1997):
----------------------------------

* Language:
  - Added two new keywords: "assert" (check assertion) and "lazy"
    (delay evaluation).
  - Allow identifiers to start with "_" (such identifiers are treated
    as lowercase idents).

* Objects:
  - Added "protected" methods (visible only from subclasses, can be hidden
    in class type declared in module signature).
  - Objects can be compared using generic comparison functions.
  - Fixed compilation of partial application of object constructors.

* Type system:
  - Occur-check now more strict (all recursions must traverse an object).
  - A few bugs fixed.

* Run-time system:
  - A heap compactor was implemented, so long-running programs can now
    fight fragmentation.
  - The meaning of the "space_overhead" parameter has changed.
  - The macros Push_roots and Pop_roots are superseded by Begin_roots* and
    End_roots.
  - Bytecode executable includes list of primitives used, avoids crashes
    on version mismatch.
  - Reduced startup overhead for marshalling, much faster marshalling of
    small objects.
  - New exception Stack_overflow distinct from Out_of_memory.
  - Maximum stack size configurable.
  - I/O revised for compatibility with compactor and with native threads.
  - All C code ANSIfied (new-style function declarations, etc).
  - Threaded code work on all 64-bit processors, not just Alpha/Digital Unix.
  - Better printing of uncaught exceptions.

* Both compilers:
  - Parsing: more detailed reporting of syntax errors (e.g. shows
    unmatched opening parenthesis on missing closing parenthesis).
  - Check consistency between interfaces (.cmi).
  - Revised rules for determining dependencies between modules.
  - Options "-verbose" for printing calls to C compiler, "-noassert"
    for turning assertion checks off.

* Native-code compiler:
  - Machine-dependent parts rewritten using inheritance instead of
    parameterized modules.
  - GC bug in value let rec fixed.
  - Port to Linux/Alpha.
  - Sparc: cleaned up use of %g registers, now compatible with Solaris threads.

* Top-level interactive system:
  - Can execute Caml script files given on command line.
  - Reads commands from ./.ocamlinit on startup.
  - Now thread-compatible.

* Standard library:
  - New library module: Lazy (delayed computations).
  - New library module: Marshal.  Allows marshalling to strings and
    transmission of closures between identical programs (SPMD parallelism).
  - Filename: "is_absolute" is superseded by "is_implicit" and "is_relative".
    To adapt old programs, change "is_absolute x" to "not (is_implicit x)"
    (but the new "is_relative" is NOT the opposite of the old "is_absolute").
  - Array, Hashtbl, List, Map, Queue, Set, Stack, Stream:
    the "iter" functions now take as argument a unit-returning function.
  - Format: added "printf" interface to the formatter (see the documentation).
    Revised behaviour of simple boxes: no more than one new line is output
    when consecutive break hints should lead to multiple line breaks.
  - Stream: revised implementation, renamed Parse_failure to Failure and
    Parse_error to Error (don't you love gratuitous changes?).
  - String: added index, rindex, index_from, rindex_from.
  - Array: added mapi, iteri, fold_left, fold_right, init.
  - Added Map.map, Set.subset, Printexc.to_string.

* ocamllex: lexers generated by ocamllex can now handle all characters,
  including '\000'.

* ocamlyacc: fixed bug with function closures returned by parser rules.

* Debugger:
  - Revised generation of events.
  - Break on function entrance.
  - New commands start/previous.
  - The command loadprinter now try to recursively load required
    modules.
  - Numerous small fixes.

* External libraries:
  - systhreads: can now use POSIX threads; POSIX and Win32 threads are
    now supported by the native-code compiler.
  - dbm and graph: work in native code.
  - num: fixed bug in Nat.nat_of_string.
  - str: fixed deallocation bug with case folding.
  - win32unix: use Win32 handles instead of (buggy) VC++ emulation of Unix
    file handles; added gettimeofday.

* Emacs editing mode and debugger interface updated to July '97 version.

Objective Caml 1.05 (21 Mar 1997):
----------------------------------

* Typing: fixed several bugs causing spurious type errors.

* Native-code compiler: fixed instruction selection bug causing GC to
see ill-formed pointers; fixed callbacks to support invocation from a
main program in C.

* Standard library: fixed String.lowercase; Weak now resists integers.

* Toplevel: multiple phrases without intermediate ";;" now really supported;
fixed value printing problems where the wrong printer was selected.

* Debugger: fixed printing problem with local references; revised
handling of checkpoints; various other small fixes.

* Macintosh port: fixed signed division problem in bytecomp/emitcode.ml

Objective Caml 1.04 (11 Mar 1997):
----------------------------------

* Replay debugger ported from Caml Light; added debugger support in
  compiler (option -g) and runtime system. Debugger is alpha-quality
  and needs testing.

* Parsing:
  - Support for "# linenum" directives.
  - At toplevel, allow several phrases without intermediate ";;".

* Typing:
  - Allow constraints on datatype parameters, e.g.
    type 'a foo = ... constraint 'a = 'b * 'c.
  - Fixed bug in signature matching in presence of free type variables '_a.
  - Extensive cleanup of internals of type inference.

* Native-code compilation:
  - Inlining of small functions at point of call (fairly conservative).
  - MIPS code generator ported to SGI IRIX 6.
  - Better code generated for large integer constants.
  - Check for urgent GC when allocating large objects in major heap.
  - PowerPC port: better scheduling, reduced TOC consumption.
  - HPPA port: handle long conditional branches gracefully,
    several span-dependent bugs fixed.

* Standard library:
  - More floating-point functions (all ANSI C float functions now available).
  - Hashtbl: added functorial interface (allow providing own equality
    and hash functions); rehash when resizing, avoid memory leak on
    Hashtbl.remove.
  - Added Char.uppercase, Char.lowercase, String.uppercase, String.lowercase,
    String.capitalize, String.uncapitalize.
  - New module Weak for manipulating weak pointers.
  - New module Callback for registering closures and exceptions to be
    used from C.

* Foreign interface:
  - Better support for callbacks (C calling Caml), exception raising
    from C, and main() in C. Added function to remove a global root.
  - Option -output-obj to package Caml code as a C library.

* Thread library: fixed bug in timed_read and timed_write operations;
  Lexing.from_function and Lexing.from_channel now reentrant.

* Unix interface: renamed EACCESS to EACCES (the POSIX name); added setsid;
  fixed bug in inet_addr_of_string for 64-bit platforms.

* Ocamlyacc: default error function no longer prevents error recovery.

* Ocamllex: fixed reentrancy problem w.r.t. exceptions during refill;
  fixed output problem (\r\r\n) under Win32.

* Macintosh port:
  - The makefiles are provided for compiling and installing O'Caml on
    a Macintosh with MPW 3.4.1.
  - An application with the toplevel in a window is forthcoming.

* Windows NT/95 port: updated toplevel GUI to that of Caml Light 0.73.

* Emacs editing mode and debugger interface included in distribution.


Objective Caml 1.03 (29 Oct 1996):
----------------------------------

* Typing:
  - bug with type names escaping their scope via unification with
    non-generalized type variables '_a completely fixed;
  - fixed bug in occur check : it was too restrictive;
  - fixed bug of coercion operators;
  - check that no two types of the same name are generated in a module
    (there was no check for classes);
  - "#install_printer" works again;
  - fixed bug in printing of subtyping errors;
  - in class interfaces, construct "method m" (without type) change
    the status of method m from abstract to concrete;
  - in a recursive definition of class interfaces, a class can now
    inherit from a previous class;
  - typing of a method make use of an eventual previously given type
    of this method, yielding clearer type errors.

* Compilation (ocamlc and ocamlopt):
  - fixed bug in compilation of classes.

* Native-code compilation:
  - optimization of functions taking tuples of arguments;
  - code emitter for the Motorola 680x0 processors (retrocomputing week);
  - Alpha/OSF1: generate frame descriptors, avoids crashes when e.g.
    exp() or log() cause a domain error; fixed bug with
    String.length "literal";
  - Sparc, Mips, HPPA: removed marking of scanned stack frames
    (benefits do not outweight cost).

* Standard library:
  - Arg.parse now prints documentation for command-line options;
  - I/O buffers (types in_channel and out_channel) now heap-allocated,
    avoids crashing when closing a channel several times;
  - Overflow bug in compare() fixed;
  - GC bug in raising Sys_error from I/O functions fixed;
  - Parsing.symbol_start works even for epsilon productions.

* Foreign interface: main() in C now working, fixed bug in library
  order at link time.

* Thread library: guard against calling thread functions before Thread.create.

* Unix library: fixed getsockopt, setsockopt, open_process_{in,out}.

* Perl-free, cpp-free, cholesterol-free installation procedure.


Objective Caml 1.02 (27 Sep 1996):
----------------------------------

* Typing:
  - fixed bug with type names escaping their scope via unification
    with non-generalized type variables '_a;
  - keep #class abbreviations longer;
  - faster checking of well-formed abbreviation definitions;
  - stricter checking of "with" constraints over signatures (arity
    mismatch, overriding of an already manifest type).

* Compilation (ocamlc and ocamlopt):
  - fixed bug in compilation of recursive classes;
  - [|...|] and let...rec... allowed inside definitions of recursive
    data structures;

* Bytecode compilation: fixed overflow in linker for programs with
  more than 65535 globals and constants.

* Native-code compilation:
  - ocamlopt ported to HPPA under HP/UX, Intel x86 under Solaris 2,
    PowerMacintosh under MkLinux;
  - fixed two bugs related to floating-point arrays (one with "t array"
    where t is an abstract type implemented as float, one with
    comparison between two float arrays on 32 bit platforms);
  - fixed reloading/spilling problem causing non-termination of
    register allocation;
  - fixed bugs in handling of () causing loss of tail recursion;
  - fixed reloading bug in indirect calls.

* Windows NT/95 port:
  - complete port of the threads library (Pascal Cuoq);
  - partial port of the Unix library (Pascal Cuoq);
  - expansion of *, ? and @ on the command line.

* Standard library:
  - bug in in List.exists2 fixed;
  - bug in "Random.int n" for very large n on 64-bit machines fixed;
  - module Format: added a "general purpose" type of box (open_box);
    can output on several formatters at the same time.

* The "threads" library:
  - implementation on top of native threads available for Win32 and
    POSIX 1003.1c;
  - added -thread option to select a thread-safe version of the
    standard library, the ThreadIO module is no longer needed.

* The "graph" library: avoid invalid pixmaps when doing
  open_graph/close_graph several times.

* The "dynlink" library: support for "private" (no re-export) dynamic loading.

* ocamlyacc: skip '...' character literals correctly.

* C interface: C code linked with O'Caml code can provide its own main()
  and call caml_main() later.


Objective Caml 1.01 (12 Jun 1996):
----------------------------------

* Typing: better report of type incompatibilities;
  non-generalizable type variables in a struct...end no longer flagged
  immediately as an error;
  name clashes during "open" avoided.

* Fixed bug in output_value where identical data structures
  could have different external representations; this bug caused wrong
  "inconsistent assumptions" errors when checking compatibility of
  interfaces at link-time.

* Standard library: fixed bug in Array.blit on overlapping array sections

* Unmarshaling from strings now working.

* ocamlc, ocamlopt: new flags -intf and -impl to force compilation as
  an implementation/an interface, regardless of file extension;
  overflow bug on wide-range integer pattern-matchings fixed.

* ocamlc: fixed bytecode generation bug causing problems with compilation
  units defining more than 256 values

* ocamlopt, all platforms:
  fixed GC bug in "let rec" over data structures;
  link startup file first, fixes "undefined symbol" errors with some
  libraries.

* ocamlopt, Intel x86:
  more efficient calling sequence for calling C functions;
  floating-point wars, chapter 5: don't use float stack for holding
  float pseudo-registers, stack-allocating them is just as efficient.

* ocamlopt, Alpha and Intel x86: more compact calling sequence for garbage
  collection.

* ocamllex: generated automata no longer use callbacks for refilling
  the input buffer (works better with threads); character literals
  correctly skipped inside actions.

* ocamldep: "-I" directories now searched in the right order

* Thread library: incompatibilities with callbacks, signals, and
  dynamic linking removed; scheduling bug with Thread.wait fixed.

* New "dbm" library, interfaces with NDBM.

* Object-oriented extensions:
    instance variables can now be omitted in class types;
    some error messages have been made clearer;
    several bugs fixes.

Objective Caml 1.00 (9 May 1996):
---------------------------------

* Merge of Jérôme Vouillon and Didier Rémy's object-oriented
extensions.

* All libraries: all "new" functions renamed to "create" because "new"
is now a reserved keyword.

* Compilation of "or" patterns (pat1 | pat2) completely revised to
avoid code size explosion.

* Compiler support for preprocessing source files (-pp flag).

* Library construction: flag -linkall to force linking of all units in
a library.

* Native-code compiler: port to the Sparc under NetBSD.

* Toplevel: fixed bug when tracing several times the same function
under different names.

* New format for marshaling arbitrary data structures, allows
marshaling to/from strings.

* Standard library: new module Genlex (configurable lexer for streams)

* Thread library: much better support for I/O and blocking system calls.

* Graphics library: faster reclaimation of unused pixmaps.

* Unix library: new functions {set,clear}_nonblock, {set,clear}_close_on_exec,
{set,get}itimer, inet_addr_any, {get,set}sockopt.

* Dynlink library: added support for linking libraries (.cma files).

Caml Special Light 1.15 (15 Mar 1996):
--------------------------------------

* Caml Special Light now runs under Windows NT and 95. Many thanks to
Kevin Gallo (Microsoft Research) who contributed his initial port.

* csllex now generates tables for a table-driven automaton.
The resulting lexers are smaller and run faster.

* Completely automatic configuration script.

* Typing: more stringent checking of module type definitions against
manifest module type specifications.

* Toplevel: recursive definitions of values now working.

* Native-code compiler, all platforms:
        toplevel "let"s with refutable patterns now working;
        fixed bug in assignment to float record fields;
        direct support for floating-point negation and absolute value.

* Native-code compiler, x86: fixed bug with tail calls (with more than
4 arguments) from a function with a one-word stack frame.

* Native-code compiler, Sparc: problem with -compact fixed.

* Thread library: support for non-blocking writes; scheduler revised.

* Unix library: bug in gethostbyaddr fixed; bounds checking for read,
write, etc.

Caml Special Light 1.14 (8 Feb 1996):
-------------------------------------

* cslopt ported to the PowerPC/RS6000 architecture. Better support for
AIX in the bytecode system as well.

* cslopt, all platforms: fixed bug in live range splitting around catch/exit.

* cslopt for the Intel (floating-point wars, chapter 4):
implemented Ershov's algorithm to minimize floating-point stack usage;
out-of-order pops fixed.

* Several bug fixes in callbacks and signals.

Caml Special Light 1.13 (4 Jan 1996):
-------------------------------------

* Pattern-matching compilation revised to factor out accesses inside
matched structures.

* Callbacks and signals now supported in cslopt.
Signals are only detected at allocation points, though.
Added callback functions with 2 and 3 arguments.

* More explicit error messages when a native-code program aborts due
to array or string bound violations.

* In patterns, "C _" allowed even if the constructor C has several arguments.

* && and || allowed as alternate syntax for & and or.

* cslopt for the Intel: code generation for floating-point
operations entirely redone for the third time (a pox on whomever at
Intel decided to organize the floating-point registers as a stack).

* cslopt for the Sparc: don't use Sparc V8 smul and sdiv instructions,
emulation on V7 processors is abysmal.

Caml Special Light 1.12 (30 Nov 1995):
--------------------------------------

* Fixed an embarrassing bug with references to floats.

Caml Special Light 1.11 (29 Nov 1995):
--------------------------------------

* Streams and stream parsers a la Caml Light are back (thanks to
Daniel de Rauglaudre).

* User-level concurrent threads, with low-level shared memory primitives
(locks and conditions) as well as channel-based communication primitives
with first-class synchronous events, in the style of Reppy's CML.

* The native-code compiler has been ported to the HP PA-RISC processor
running under NextStep (sorry, no HPUX, its linker keeps dumping
core on me).

* References not captured in a function are optimized into variables.

* Fixed several bugs related to exceptions.

* Floats behave a little more as specified in the IEEE standard
(believe it or not, but x < y is not the negation of x >= y).

* Lower memory consumption for the native-code compiler.

Caml Special Light 1.10 (07 Nov 1995):
--------------------------------------

* Many bug fixes (too many to list here).

* Module language: introduction of a "with module" notation over
signatures for concise sharing of all type components of a signature;
better support for concrete types in signatures.

* Native-code compiler: the Intel 386 version has been ported to
NextStep and FreeBSD, and generates better code (especially for
floats)

* Tools and libraries: the Caml Light profiler and library for
arbitrary-precision arithmetic have been ported (thanks to John
Malecki and Victor Manuel Gulias Fernandez); better docs for the Unix
and regexp libraries.

Caml Special Light 1.07 (20 Sep 1995):
--------------------------------------

* Syntax: optional ;; allowed in compilation units and structures
(back by popular demand)

* cslopt:
generic handling of float arrays fixed
direct function application when the function expr is not a path fixed
compilation of "let rec" over values fixed
multiple definitions of a value name in a module correctly handled
no calls to ranlib in Solaris

* csltop: #trace now working

* Standard library: added List.memq; documentation of Array fixed.

Caml Special Light 1.06 (12 Sep 1995):
--------------------------------------

* First public release.<|MERGE_RESOLUTION|>--- conflicted
+++ resolved
@@ -56,11 +56,7 @@
 
 - MP#7617, #7618, GPR#1318: Ambiguous (mistakenly) type escaping the
   scope of its equation
-<<<<<<< HEAD
-  (Jacques Garrigue, report by Thomas Refix)
-=======
   (Jacques Garrigue, report by Thomas Refis)
->>>>>>> 59bf0620
 
 * GPR#659: Remove support for SPARC native code generation
   (Mark Shinwell)
